/*
 * Copyright (c) 2015 Andrew Kelley
 *
 * This file is part of zig, which is MIT licensed.
 * See http://opensource.org/licenses/MIT
 */
#include "all_types.hpp"
#include "analyze.hpp"
#include "c_tokenizer.hpp"
#include "error.hpp"
#include "ir.hpp"
#include "os.hpp"
#include "translate_c.hpp"
#include "parser.hpp"
#include "zig_clang.h"

#if __GNUC__ >= 8
#pragma GCC diagnostic push
#pragma GCC diagnostic ignored "-Wclass-memaccess"
#endif

#include <clang/Frontend/ASTUnit.h>
#include <clang/Frontend/CompilerInstance.h>
#include <clang/AST/Expr.h>

#if __GNUC__ >= 8
#pragma GCC diagnostic pop
#endif

#include <string.h>

struct Alias {
    Buf *new_name;
    Buf *canon_name;
};

enum TransScopeId {
    TransScopeIdSwitch,
    TransScopeIdVar,
    TransScopeIdBlock,
    TransScopeIdRoot,
    TransScopeIdWhile,
};

struct TransScope {
    TransScopeId id;
    TransScope *parent;
};

struct TransScopeSwitch {
    TransScope base;
    AstNode *switch_node;
    uint32_t case_index;
    bool found_default;
    Buf *end_label_name;
};

struct TransScopeVar {
    TransScope base;
    Buf *c_name;
    Buf *zig_name;
};

struct TransScopeBlock {
    TransScope base;
    AstNode *node;
};

struct TransScopeRoot {
    TransScope base;
};

struct TransScopeWhile {
    TransScope base;
    AstNode *node;
};

struct Context {
    ZigList<ErrorMsg *> *errors;
    VisibMod visib_mod;
    bool want_export;
    AstNode *root;
    HashMap<const void *, AstNode *, ptr_hash, ptr_eq> decl_table;
    HashMap<Buf *, AstNode *, buf_hash, buf_eql_buf> macro_table;
    HashMap<Buf *, AstNode *, buf_hash, buf_eql_buf> global_table;
    ZigClangSourceManager *source_manager;
    ZigList<Alias> aliases;
    bool warnings_on;

    CodeGen *codegen;
    ZigClangASTContext *ctx;

    TransScopeRoot *global_scope;
    HashMap<Buf *, bool, buf_hash, buf_eql_buf> ptr_params;
};

enum ResultUsed {
    ResultUsedNo,
    ResultUsedYes,
};

enum TransLRValue {
    TransLValue,
    TransRValue,
};

static TransScopeRoot *trans_scope_root_create(Context *c);
static TransScopeWhile *trans_scope_while_create(Context *c, TransScope *parent_scope);
static TransScopeBlock *trans_scope_block_create(Context *c, TransScope *parent_scope);
static TransScopeVar *trans_scope_var_create(Context *c, TransScope *parent_scope, Buf *wanted_name);
static TransScopeSwitch *trans_scope_switch_create(Context *c, TransScope *parent_scope);

static TransScopeBlock *trans_scope_block_find(TransScope *scope);

static AstNode *resolve_record_decl(Context *c, const clang::RecordDecl *record_decl);
static AstNode *resolve_enum_decl(Context *c, const clang::EnumDecl *enum_decl);
static AstNode *resolve_typedef_decl(Context *c, const clang::TypedefNameDecl *typedef_decl);

static int trans_stmt_extra(Context *c, TransScope *scope, const clang::Stmt *stmt,
        ResultUsed result_used, TransLRValue lrval,
        AstNode **out_node, TransScope **out_child_scope,
        TransScope **out_node_scope);
static TransScope *trans_stmt(Context *c, TransScope *scope, const clang::Stmt *stmt, AstNode **out_node);
static AstNode *trans_expr(Context *c, ResultUsed result_used, TransScope *scope, const clang::Expr *expr, TransLRValue lrval);
static AstNode *trans_qual_type(Context *c, clang::QualType qt, const clang::SourceLocation &source_loc);
static AstNode *trans_bool_expr(Context *c, ResultUsed result_used, TransScope *scope, const clang::Expr *expr, TransLRValue lrval);
static AstNode *trans_ap_value(Context *c, clang::APValue *ap_value, clang::QualType qt, const clang::SourceLocation &source_loc);

static ZigClangSourceLocation bitcast(clang::SourceLocation src) {
    ZigClangSourceLocation dest;
    memcpy(&dest, static_cast<void *>(&src), sizeof(ZigClangSourceLocation));
    return dest;
}
static ZigClangQualType bitcast(clang::QualType src) {
    ZigClangQualType dest;
    memcpy(&dest, static_cast<void *>(&src), sizeof(ZigClangQualType));
    return dest;
}
static clang::QualType bitcast(ZigClangQualType src) {
    clang::QualType dest;
    memcpy(&dest, static_cast<void *>(&src), sizeof(ZigClangQualType));
    return dest;
}

ATTRIBUTE_PRINTF(3, 4)
static void emit_warning(Context *c, const clang::SourceLocation &clang_sl, const char *format, ...) {
    if (!c->warnings_on) {
        return;
    }

    va_list ap;
    va_start(ap, format);
    Buf *msg = buf_vprintf(format, ap);
    va_end(ap);

    ZigClangSourceLocation sl = bitcast(clang_sl);
    const char *filename_bytes = ZigClangSourceManager_getFilename(c->source_manager,
            ZigClangSourceManager_getSpellingLoc(c->source_manager, sl));
    Buf *path;
    if (filename_bytes) {
        path = buf_create_from_str(filename_bytes);
    } else {
        path = buf_sprintf("(no file)");
    }
    unsigned line = ZigClangSourceManager_getSpellingLineNumber(c->source_manager, sl);
    unsigned column = ZigClangSourceManager_getSpellingColumnNumber(c->source_manager, sl);
    fprintf(stderr, "%s:%u:%u: warning: %s\n", buf_ptr(path), line, column, buf_ptr(msg));
}

static void add_global_weak_alias(Context *c, Buf *new_name, Buf *canon_name) {
    Alias *alias = c->aliases.add_one();
    alias->new_name = new_name;
    alias->canon_name = canon_name;
}

static Buf *trans_lookup_zig_symbol(Context *c, TransScope *scope, Buf *c_symbol_name) {
    while (scope != nullptr) {
        if (scope->id == TransScopeIdVar) {
            TransScopeVar *var_scope = (TransScopeVar *)scope;
            if (buf_eql_buf(var_scope->c_name, c_symbol_name)) {
                return var_scope->zig_name;
            }
        }
        scope = scope->parent;
    }
    return c_symbol_name;
}

static AstNode * trans_create_node(Context *c, NodeType id) {
    AstNode *node = allocate<AstNode>(1);
    node->type = id;
    // TODO line/column. mapping to C file??
    return node;
}

static AstNode *trans_create_node_break(Context *c, Buf *label_name, AstNode *value_node) {
    AstNode *node = trans_create_node(c, NodeTypeBreak);
    node->data.break_expr.name = label_name;
    node->data.break_expr.expr = value_node;
    return node;
}

static AstNode *trans_create_node_return(Context *c, AstNode *value_node) {
    AstNode *node = trans_create_node(c, NodeTypeReturnExpr);
    node->data.return_expr.kind = ReturnKindUnconditional;
    node->data.return_expr.expr = value_node;
    return node;
}

static AstNode *trans_create_node_if(Context *c, AstNode *cond_node, AstNode *then_node, AstNode *else_node) {
    AstNode *node = trans_create_node(c, NodeTypeIfBoolExpr);
    node->data.if_bool_expr.condition = cond_node;
    node->data.if_bool_expr.then_block = then_node;
    node->data.if_bool_expr.else_node = else_node;
    return node;
}

static AstNode *trans_create_node_float_lit(Context *c, double value) {
    AstNode *node = trans_create_node(c, NodeTypeFloatLiteral);
    node->data.float_literal.bigfloat = allocate<BigFloat>(1);
    bigfloat_init_64(node->data.float_literal.bigfloat, value);
    return node;
}

static AstNode *trans_create_node_symbol(Context *c, Buf *name) {
    AstNode *node = trans_create_node(c, NodeTypeSymbol);
    node->data.symbol_expr.symbol = name;
    return node;
}

static AstNode *trans_create_node_symbol_str(Context *c, const char *name) {
    return trans_create_node_symbol(c, buf_create_from_str(name));
}

static AstNode *trans_create_node_builtin_fn_call(Context *c, Buf *name) {
    AstNode *node = trans_create_node(c, NodeTypeFnCallExpr);
    node->data.fn_call_expr.fn_ref_expr = trans_create_node_symbol(c, name);
    node->data.fn_call_expr.is_builtin = true;
    return node;
}

static AstNode *trans_create_node_builtin_fn_call_str(Context *c, const char *name) {
    return trans_create_node_builtin_fn_call(c, buf_create_from_str(name));
}

static AstNode *trans_create_node_opaque(Context *c) {
    return trans_create_node_builtin_fn_call_str(c, "OpaqueType");
}

static AstNode *trans_create_node_fn_call_1(Context *c, AstNode *fn_ref_expr, AstNode *arg1) {
    AstNode *node = trans_create_node(c, NodeTypeFnCallExpr);
    node->data.fn_call_expr.fn_ref_expr = fn_ref_expr;
    node->data.fn_call_expr.params.append(arg1);
    return node;
}

static AstNode *trans_create_node_field_access(Context *c, AstNode *container, Buf *field_name) {
    AstNode *node = trans_create_node(c, NodeTypeFieldAccessExpr);
    if (container->type == NodeTypeSymbol) {
        assert(container->data.symbol_expr.symbol != nullptr);
    }
    node->data.field_access_expr.struct_expr = container;
    node->data.field_access_expr.field_name = field_name;
    return node;
}

static AstNode *trans_create_node_field_access_str(Context *c, AstNode *container, const char *field_name) {
    return trans_create_node_field_access(c, container, buf_create_from_str(field_name));
}

static AstNode *trans_create_node_ptr_deref(Context *c, AstNode *child_node) {
    AstNode *node = trans_create_node(c, NodeTypePtrDeref);
    node->data.ptr_deref_expr.target = child_node;
    return node;
}

static AstNode *trans_create_node_prefix_op(Context *c, PrefixOp op, AstNode *child_node) {
    AstNode *node = trans_create_node(c, NodeTypePrefixOpExpr);
    node->data.prefix_op_expr.prefix_op = op;
    node->data.prefix_op_expr.primary_expr = child_node;
    return node;
}

static AstNode *trans_create_node_unwrap_null(Context *c, AstNode *child_node) {
    AstNode *node = trans_create_node(c, NodeTypeUnwrapOptional);
    node->data.unwrap_optional.expr = child_node;
    return node;
}

static AstNode *trans_create_node_bin_op(Context *c, AstNode *lhs_node, BinOpType op, AstNode *rhs_node) {
    AstNode *node = trans_create_node(c, NodeTypeBinOpExpr);
    node->data.bin_op_expr.op1 = lhs_node;
    node->data.bin_op_expr.bin_op = op;
    node->data.bin_op_expr.op2 = rhs_node;
    return node;
}

static AstNode *maybe_suppress_result(Context *c, ResultUsed result_used, AstNode *node) {
    if (result_used == ResultUsedYes) return node;
    return trans_create_node_bin_op(c,
        trans_create_node_symbol_str(c, "_"),
        BinOpTypeAssign,
        node);
}

static TokenId ptr_len_to_token_id(PtrLen ptr_len) {
    switch (ptr_len) {
        case PtrLenSingle:
            return TokenIdStar;
        case PtrLenUnknown:
            return TokenIdBracketStarBracket;
        case PtrLenC:
            return TokenIdBracketStarCBracket;
    }
    zig_unreachable();
}

static AstNode *trans_create_node_ptr_type(Context *c, bool is_const, bool is_volatile, AstNode *child_node, PtrLen ptr_len) {
    AstNode *node = trans_create_node(c, NodeTypePointerType);
    node->data.pointer_type.star_token = allocate<ZigToken>(1);
    node->data.pointer_type.star_token->id = ptr_len_to_token_id(ptr_len);
    node->data.pointer_type.is_const = is_const;
    node->data.pointer_type.is_volatile = is_volatile;
    node->data.pointer_type.op_expr = child_node;
    return node;
}

static AstNode *trans_create_node_addr_of(Context *c, AstNode *child_node) {
    AstNode *node = trans_create_node(c, NodeTypePrefixOpExpr);
    node->data.prefix_op_expr.prefix_op = PrefixOpAddrOf;
    node->data.prefix_op_expr.primary_expr = child_node;
    return node;
}

static AstNode *trans_create_node_bool(Context *c, bool value) {
    AstNode *bool_node = trans_create_node(c, NodeTypeBoolLiteral);
    bool_node->data.bool_literal.value = value;
    return bool_node;
}

static AstNode *trans_create_node_str_lit_c(Context *c, Buf *buf) {
    AstNode *node = trans_create_node(c, NodeTypeStringLiteral);
    node->data.string_literal.buf = buf;
    node->data.string_literal.c = true;
    return node;
}

static AstNode *trans_create_node_str_lit_non_c(Context *c, Buf *buf) {
    AstNode *node = trans_create_node(c, NodeTypeStringLiteral);
    node->data.string_literal.buf = buf;
    node->data.string_literal.c = false;
    return node;
}

static AstNode *trans_create_node_unsigned_negative(Context *c, uint64_t x, bool is_negative) {
    AstNode *node = trans_create_node(c, NodeTypeIntLiteral);
    node->data.int_literal.bigint = allocate<BigInt>(1);
    bigint_init_data(node->data.int_literal.bigint, &x, 1, is_negative);
    return node;
}

static AstNode *trans_create_node_unsigned(Context *c, uint64_t x) {
    return trans_create_node_unsigned_negative(c, x, false);
}

static AstNode *trans_create_node_cast(Context *c, AstNode *dest, AstNode *src) {
    AstNode *node = trans_create_node(c, NodeTypeFnCallExpr);
    node->data.fn_call_expr.fn_ref_expr = dest;
    node->data.fn_call_expr.params.resize(1);
    node->data.fn_call_expr.params.items[0] = src;
    return node;
}

static AstNode *trans_create_node_unsigned_negative_type(Context *c, uint64_t x, bool is_negative,
        const char *type_name)
{
    AstNode *lit_node = trans_create_node_unsigned_negative(c, x, is_negative);
    return trans_create_node_cast(c, trans_create_node_symbol_str(c, type_name), lit_node);
}

static AstNode *trans_create_node_array_type(Context *c, AstNode *size_node, AstNode *child_type_node) {
    AstNode *node = trans_create_node(c, NodeTypeArrayType);
    node->data.array_type.size = size_node;
    node->data.array_type.child_type = child_type_node;
    return node;
}

static AstNode *trans_create_node_var_decl(Context *c, VisibMod visib_mod, bool is_const, Buf *var_name,
        AstNode *type_node, AstNode *init_node)
{
    AstNode *node = trans_create_node(c, NodeTypeVariableDeclaration);
    node->data.variable_declaration.visib_mod = visib_mod;
    node->data.variable_declaration.symbol = var_name;
    node->data.variable_declaration.is_const = is_const;
    node->data.variable_declaration.type = type_node;
    node->data.variable_declaration.expr = init_node;
    return node;
}

static AstNode *trans_create_node_var_decl_global(Context *c, bool is_const, Buf *var_name, AstNode *type_node,
        AstNode *init_node)
{
    return trans_create_node_var_decl(c, c->visib_mod, is_const, var_name, type_node, init_node);
}

static AstNode *trans_create_node_var_decl_local(Context *c, bool is_const, Buf *var_name, AstNode *type_node,
        AstNode *init_node)
{
    return trans_create_node_var_decl(c, VisibModPrivate, is_const, var_name, type_node, init_node);
}

static AstNode *trans_create_node_inline_fn(Context *c, Buf *fn_name, AstNode *ref_node, AstNode *src_proto_node) {
    AstNode *fn_def = trans_create_node(c, NodeTypeFnDef);
    AstNode *fn_proto = trans_create_node(c, NodeTypeFnProto);
    fn_proto->data.fn_proto.visib_mod = c->visib_mod;
    fn_proto->data.fn_proto.name = fn_name;
    fn_proto->data.fn_proto.is_inline = true;
    fn_proto->data.fn_proto.return_type = src_proto_node->data.fn_proto.return_type; // TODO ok for these to alias?

    fn_def->data.fn_def.fn_proto = fn_proto;
    fn_proto->data.fn_proto.fn_def_node = fn_def;

    AstNode *unwrap_node = trans_create_node_unwrap_null(c, ref_node);
    AstNode *fn_call_node = trans_create_node(c, NodeTypeFnCallExpr);
    fn_call_node->data.fn_call_expr.fn_ref_expr = unwrap_node;

    for (size_t i = 0; i < src_proto_node->data.fn_proto.params.length; i += 1) {
        AstNode *src_param_node = src_proto_node->data.fn_proto.params.at(i);
        Buf *param_name = src_param_node->data.param_decl.name;
        if (!param_name) param_name = buf_sprintf("arg%" ZIG_PRI_usize "", i);

        AstNode *dest_param_node = trans_create_node(c, NodeTypeParamDecl);
        dest_param_node->data.param_decl.name = param_name;
        dest_param_node->data.param_decl.type = src_param_node->data.param_decl.type;
        dest_param_node->data.param_decl.is_noalias = src_param_node->data.param_decl.is_noalias;
        fn_proto->data.fn_proto.params.append(dest_param_node);

        fn_call_node->data.fn_call_expr.params.append(trans_create_node_symbol(c, param_name));

    }

    AstNode *block = trans_create_node(c, NodeTypeBlock);
    block->data.block.statements.resize(1);
    block->data.block.statements.items[0] = trans_create_node_return(c, fn_call_node);

    fn_def->data.fn_def.body = block;
    return fn_def;
}

static AstNode *trans_create_node_grouped_expr(Context *c, AstNode *child) {
	AstNode *node = trans_create_node(c, NodeTypeGroupedExpr);
	node->data.grouped_expr = child;
	return node;
}

static AstNode *get_global(Context *c, Buf *name) {
    {
        auto entry = c->global_table.maybe_get(name);
        if (entry) {
            return entry->value;
        }
    }
    {
        auto entry = c->macro_table.maybe_get(name);
        if (entry)
            return entry->value;
    }
    ZigType *type;
    if (get_primitive_type(c->codegen, name, &type) != ErrorPrimitiveTypeNotFound) {
        return trans_create_node_symbol(c, name);
    }
    return nullptr;
}

static void add_top_level_decl(Context *c, Buf *name, AstNode *node) {
    c->global_table.put(name, node);
    c->root->data.container_decl.decls.append(node);
}

static AstNode *add_global_var(Context *c, Buf *var_name, AstNode *value_node) {
    bool is_const = true;
    AstNode *type_node = nullptr;
    AstNode *node = trans_create_node_var_decl_global(c, is_const, var_name, type_node, value_node);
    add_top_level_decl(c, var_name, node);
    return node;
}

static Buf *string_ref_to_buf(llvm::StringRef string_ref) {
    return buf_create_from_mem((const char *)string_ref.bytes_begin(), string_ref.size());
}

static const char *decl_name(const clang::Decl *decl) {
    const clang::NamedDecl *named_decl = static_cast<const clang::NamedDecl *>(decl);
    return (const char *)named_decl->getName().bytes_begin();
}

static AstNode *trans_create_node_apint(Context *c, const llvm::APSInt &aps_int) {
    AstNode *node = trans_create_node(c, NodeTypeIntLiteral);
    node->data.int_literal.bigint = allocate<BigInt>(1);
    bool is_negative = aps_int.isSigned() && aps_int.isNegative();
    if (!is_negative) {
        bigint_init_data(node->data.int_literal.bigint, aps_int.getRawData(), aps_int.getNumWords(), false);
        return node;
    }
    llvm::APSInt negated = -aps_int;
    bigint_init_data(node->data.int_literal.bigint, negated.getRawData(), negated.getNumWords(), true);
    return node;

}

static const clang::Type *qual_type_canon(clang::QualType qt) {
    return qt.getCanonicalType().getTypePtr();
}

static clang::QualType get_expr_qual_type(Context *c, const clang::Expr *expr) {
    // String literals in C are `char *` but they should really be `const char *`.
    if (expr->getStmtClass() == clang::Stmt::ImplicitCastExprClass) {
        const clang::ImplicitCastExpr *cast_expr = static_cast<const clang::ImplicitCastExpr *>(expr);
        if (cast_expr->getCastKind() == clang::CK_ArrayToPointerDecay) {
            const clang::Expr *sub_expr = cast_expr->getSubExpr();
            if (sub_expr->getStmtClass() == clang::Stmt::StringLiteralClass) {
                clang::QualType array_qt = sub_expr->getType();
                const clang::ArrayType *array_type = static_cast<const clang::ArrayType *>(array_qt.getTypePtr());
                clang::QualType pointee_qt = array_type->getElementType();
                pointee_qt.addConst();
                return bitcast(ZigClangASTContext_getPointerType(c->ctx, bitcast(pointee_qt)));
            }
        }
    }
    return expr->getType();
}

static clang::QualType get_expr_qual_type_before_implicit_cast(Context *c, const clang::Expr *expr) {
    if (expr->getStmtClass() == clang::Stmt::ImplicitCastExprClass) {
        const clang::ImplicitCastExpr *cast_expr = static_cast<const clang::ImplicitCastExpr *>(expr);
        return get_expr_qual_type(c, cast_expr->getSubExpr());
    }
    return expr->getType();
}

static AstNode *get_expr_type(Context *c, const clang::Expr *expr) {
    return trans_qual_type(c, get_expr_qual_type(c, expr), expr->getBeginLoc());
}

static bool qual_types_equal(clang::QualType t1, clang::QualType t2) {
    if (t1.isConstQualified() != t2.isConstQualified()) {
        return false;
    }
    if (t1.isVolatileQualified() != t2.isVolatileQualified()) {
        return false;
    }
    if (t1.isRestrictQualified() != t2.isRestrictQualified()) {
        return false;
    }
    return t1.getTypePtr() == t2.getTypePtr();
}

static bool is_c_void_type(AstNode *node) {
    return (node->type == NodeTypeSymbol && buf_eql_str(node->data.symbol_expr.symbol, "c_void"));
}

static bool expr_types_equal(Context *c, const clang::Expr *expr1, const clang::Expr *expr2) {
    clang::QualType t1 = get_expr_qual_type(c, expr1);
    clang::QualType t2 = get_expr_qual_type(c, expr2);

    return qual_types_equal(t1, t2);
}

static bool qual_type_is_ptr(clang::QualType qt) {
    const clang::Type *ty = qual_type_canon(qt);
    return ty->getTypeClass() == clang::Type::Pointer;
}

static const clang::FunctionProtoType *qual_type_get_fn_proto(clang::QualType qt, bool *is_ptr) {
    const clang::Type *ty = qual_type_canon(qt);
    *is_ptr = false;

    if (ty->getTypeClass() == clang::Type::Pointer) {
        *is_ptr = true;
        const clang::PointerType *pointer_ty = static_cast<const clang::PointerType*>(ty);
        clang::QualType child_qt = pointer_ty->getPointeeType();
        ty = child_qt.getTypePtr();
    }

    if (ty->getTypeClass() == clang::Type::FunctionProto) {
        return static_cast<const clang::FunctionProtoType*>(ty);
    }

    return nullptr;
}

static bool qual_type_is_fn_ptr(clang::QualType qt) {
    bool is_ptr;
    if (qual_type_get_fn_proto(qt, &is_ptr)) {
        return is_ptr;
    }

    return false;
}

static uint32_t qual_type_int_bit_width(Context *c, const clang::QualType &qt, const clang::SourceLocation &source_loc) {
    const clang::Type *ty = qt.getTypePtr();
    switch (ty->getTypeClass()) {
        case clang::Type::Builtin:
            {
                const clang::BuiltinType *builtin_ty = static_cast<const clang::BuiltinType*>(ty);
                switch (builtin_ty->getKind()) {
                    case clang::BuiltinType::Char_U:
                    case clang::BuiltinType::UChar:
                    case clang::BuiltinType::Char_S:
                    case clang::BuiltinType::SChar:
                        return 8;
                    case clang::BuiltinType::UInt128:
                    case clang::BuiltinType::Int128:
                        return 128;
                    default:
                        return 0;
                }
                zig_unreachable();
            }
        case clang::Type::Typedef:
            {
                const clang::TypedefType *typedef_ty = static_cast<const clang::TypedefType*>(ty);
                const clang::TypedefNameDecl *typedef_decl = typedef_ty->getDecl();
                const char *type_name = decl_name(typedef_decl);
                if (strcmp(type_name, "uint8_t") == 0 || strcmp(type_name, "int8_t") == 0) {
                    return 8;
                } else if (strcmp(type_name, "uint16_t") == 0 || strcmp(type_name, "int16_t") == 0) {
                    return 16;
                } else if (strcmp(type_name, "uint32_t") == 0 || strcmp(type_name, "int32_t") == 0) {
                    return 32;
                } else if (strcmp(type_name, "uint64_t") == 0 || strcmp(type_name, "int64_t") == 0) {
                    return 64;
                } else {
                    return 0;
                }
            }
        default:
            return 0;
    }
    zig_unreachable();
}


static AstNode *qual_type_to_log2_int_ref(Context *c, const clang::QualType &qt,
        const clang::SourceLocation &source_loc)
{
    uint32_t int_bit_width = qual_type_int_bit_width(c, qt, source_loc);
    if (int_bit_width != 0) {
        // we can perform the log2 now.
        uint64_t cast_bit_width = log2_u64(int_bit_width);
        return trans_create_node_symbol(c, buf_sprintf("u%" ZIG_PRI_u64, cast_bit_width));
    }

    AstNode *zig_type_node = trans_qual_type(c, qt, source_loc);

//    @import("std").math.Log2Int(c_long);
//
//    FnCall
//        FieldAccess
//            FieldAccess
//                FnCall (.builtin = true)
//                    Symbol "import"
//                    clang::StringLiteral "std"
//                Symbol "math"
//            Symbol "Log2Int"
//        zig_type_node

    AstNode *import_fn_call = trans_create_node_builtin_fn_call_str(c, "import");
    import_fn_call->data.fn_call_expr.params.append(trans_create_node_str_lit_non_c(c, buf_create_from_str("std")));
    AstNode *inner_field_access = trans_create_node_field_access_str(c, import_fn_call, "math");
    AstNode *outer_field_access = trans_create_node_field_access_str(c, inner_field_access, "Log2Int");
    AstNode *log2int_fn_call = trans_create_node_fn_call_1(c, outer_field_access, zig_type_node);

    return log2int_fn_call;
}

static bool qual_type_child_is_fn_proto(const clang::QualType &qt) {
    if (qt.getTypePtr()->getTypeClass() == clang::Type::Paren) {
        const clang::ParenType *paren_type = static_cast<const clang::ParenType *>(qt.getTypePtr());
        if (paren_type->getInnerType()->getTypeClass() == clang::Type::FunctionProto) {
            return true;
        }
    } else if (qt.getTypePtr()->getTypeClass() == clang::Type::Attributed) {
        const clang::AttributedType *attr_type = static_cast<const clang::AttributedType *>(qt.getTypePtr());
        return qual_type_child_is_fn_proto(attr_type->getEquivalentType());
    }
    return false;
}

static AstNode* trans_c_cast(Context *c, const clang::SourceLocation &source_location, clang::QualType dest_type,
        clang::QualType src_type, AstNode *expr)
{
    // The only way void pointer casts are valid C code, is if
    // the value of the expression is ignored. We therefore just
    // return the expr, and let the system that ignores values
    // translate this correctly.
    if (qual_type_canon(dest_type)->isVoidType()) {
        return expr;
    }
    if (qual_types_equal(dest_type, src_type)) {
        return expr;
    }
    if (qual_type_is_ptr(dest_type) && qual_type_is_ptr(src_type)) {
        AstNode *ptr_cast_node = trans_create_node_builtin_fn_call_str(c, "ptrCast");
        ptr_cast_node->data.fn_call_expr.params.append(trans_qual_type(c, dest_type, source_location));
        ptr_cast_node->data.fn_call_expr.params.append(expr);
        return ptr_cast_node;
    }
    // TODO: maybe widen to increase size
    // TODO: maybe bitcast to change sign
    // TODO: maybe truncate to reduce size
    return trans_create_node_fn_call_1(c, trans_qual_type(c, dest_type, source_location), expr);
}

static bool c_is_signed_integer(Context *c, clang::QualType qt) {
    const clang::Type *c_type = qual_type_canon(qt);
    if (c_type->getTypeClass() != clang::Type::Builtin)
        return false;
    const clang::BuiltinType *builtin_ty = static_cast<const clang::BuiltinType*>(c_type);
    switch (builtin_ty->getKind()) {
        case clang::BuiltinType::SChar:
        case clang::BuiltinType::Short:
        case clang::BuiltinType::Int:
        case clang::BuiltinType::Long:
        case clang::BuiltinType::LongLong:
        case clang::BuiltinType::Int128:
        case clang::BuiltinType::WChar_S:
            return true;
        default:
            return false;
    }
}

static bool c_is_unsigned_integer(Context *c, clang::QualType qt) {
    const clang::Type *c_type = qual_type_canon(qt);
    if (c_type->getTypeClass() != clang::Type::Builtin)
        return false;
    const clang::BuiltinType *builtin_ty = static_cast<const clang::BuiltinType*>(c_type);
    switch (builtin_ty->getKind()) {
        case clang::BuiltinType::Char_U:
        case clang::BuiltinType::UChar:
        case clang::BuiltinType::Char_S:
        case clang::BuiltinType::UShort:
        case clang::BuiltinType::UInt:
        case clang::BuiltinType::ULong:
        case clang::BuiltinType::ULongLong:
        case clang::BuiltinType::UInt128:
        case clang::BuiltinType::WChar_U:
            return true;
        default:
            return false;
    }
}

static bool c_is_builtin_type(Context *c, clang::QualType qt, clang::BuiltinType::Kind kind) {
    const clang::Type *c_type = qual_type_canon(qt);
    if (c_type->getTypeClass() != clang::Type::Builtin)
        return false;
    const clang::BuiltinType *builtin_ty = static_cast<const clang::BuiltinType*>(c_type);
    return builtin_ty->getKind() == kind;
}

static bool c_is_float(Context *c, clang::QualType qt) {
    const clang::Type *c_type = qt.getTypePtr();
    if (c_type->getTypeClass() != clang::Type::Builtin)
        return false;
    const clang::BuiltinType *builtin_ty = static_cast<const clang::BuiltinType*>(c_type);
    switch (builtin_ty->getKind()) {
        case clang::BuiltinType::Half:
        case clang::BuiltinType::Float:
        case clang::BuiltinType::Double:
        case clang::BuiltinType::Float128:
        case clang::BuiltinType::LongDouble:
            return true;
        default:
            return false;
    }
}

static bool qual_type_has_wrapping_overflow(Context *c, clang::QualType qt) {
    if (c_is_signed_integer(c, qt) || c_is_float(c, qt)) {
        // float and signed integer overflow is undefined behavior.
        return false;
    } else {
        // unsigned integer overflow wraps around.
        return true;
    }
}

static bool type_is_opaque(Context *c, const clang::Type *ty, const clang::SourceLocation &source_loc) {
    switch (ty->getTypeClass()) {
        case clang::Type::Builtin: {
            const clang::BuiltinType *builtin_ty = static_cast<const clang::BuiltinType*>(ty);
            return builtin_ty->getKind() == clang::BuiltinType::Void;
        }
        case clang::Type::Record: {
            const clang::RecordType *record_ty = static_cast<const clang::RecordType*>(ty);
            return record_ty->getDecl()->getDefinition() == nullptr;
        }
        case clang::Type::Elaborated: {
            const clang::ElaboratedType *elaborated_ty = static_cast<const clang::ElaboratedType*>(ty);
            return type_is_opaque(c, elaborated_ty->getNamedType().getTypePtr(), source_loc);
        }
        case clang::Type::Typedef: {
            const clang::TypedefType *typedef_ty = static_cast<const clang::TypedefType*>(ty);
            const clang::TypedefNameDecl *typedef_decl = typedef_ty->getDecl();
            return type_is_opaque(c, typedef_decl->getUnderlyingType().getTypePtr(), source_loc);
        }
        default:
            return false;
    }
}

static AstNode *trans_type(Context *c, const clang::Type *ty, const clang::SourceLocation &source_loc) {
    switch (ty->getTypeClass()) {
        case clang::Type::Builtin:
            {
                const clang::BuiltinType *builtin_ty = static_cast<const clang::BuiltinType*>(ty);
                switch (builtin_ty->getKind()) {
                    case clang::BuiltinType::Void:
                        return trans_create_node_symbol_str(c, "c_void");
                    case clang::BuiltinType::Bool:
                        return trans_create_node_symbol_str(c, "bool");
                    case clang::BuiltinType::Char_U:
                    case clang::BuiltinType::UChar:
                    case clang::BuiltinType::Char_S:
                    case clang::BuiltinType::Char8:
                        return trans_create_node_symbol_str(c, "u8");
                    case clang::BuiltinType::SChar:
                        return trans_create_node_symbol_str(c, "i8");
                    case clang::BuiltinType::UShort:
                        return trans_create_node_symbol_str(c, "c_ushort");
                    case clang::BuiltinType::UInt:
                        return trans_create_node_symbol_str(c, "c_uint");
                    case clang::BuiltinType::ULong:
                        return trans_create_node_symbol_str(c, "c_ulong");
                    case clang::BuiltinType::ULongLong:
                        return trans_create_node_symbol_str(c, "c_ulonglong");
                    case clang::BuiltinType::Short:
                        return trans_create_node_symbol_str(c, "c_short");
                    case clang::BuiltinType::Int:
                        return trans_create_node_symbol_str(c, "c_int");
                    case clang::BuiltinType::Long:
                        return trans_create_node_symbol_str(c, "c_long");
                    case clang::BuiltinType::LongLong:
                        return trans_create_node_symbol_str(c, "c_longlong");
                    case clang::BuiltinType::UInt128:
                        return trans_create_node_symbol_str(c, "u128");
                    case clang::BuiltinType::Int128:
                        return trans_create_node_symbol_str(c, "i128");
                    case clang::BuiltinType::Float:
                        return trans_create_node_symbol_str(c, "f32");
                    case clang::BuiltinType::Double:
                        return trans_create_node_symbol_str(c, "f64");
                    case clang::BuiltinType::Float128:
                        return trans_create_node_symbol_str(c, "f128");
                    case clang::BuiltinType::Float16:
                        return trans_create_node_symbol_str(c, "f16");
                    case clang::BuiltinType::LongDouble:
                        return trans_create_node_symbol_str(c, "c_longdouble");
                    case clang::BuiltinType::WChar_U:
                    case clang::BuiltinType::Char16:
                    case clang::BuiltinType::Char32:
                    case clang::BuiltinType::WChar_S:
                    case clang::BuiltinType::Half:
                    case clang::BuiltinType::NullPtr:
                    case clang::BuiltinType::ObjCId:
                    case clang::BuiltinType::ObjCClass:
                    case clang::BuiltinType::ObjCSel:
                    case clang::BuiltinType::OMPArraySection:
                    case clang::BuiltinType::Dependent:
                    case clang::BuiltinType::Overload:
                    case clang::BuiltinType::BoundMember:
                    case clang::BuiltinType::PseudoObject:
                    case clang::BuiltinType::UnknownAny:
                    case clang::BuiltinType::BuiltinFn:
                    case clang::BuiltinType::ARCUnbridgedCast:
                    case clang::BuiltinType::ShortAccum:
                    case clang::BuiltinType::Accum:
                    case clang::BuiltinType::LongAccum:
                    case clang::BuiltinType::UShortAccum:
                    case clang::BuiltinType::UAccum:
                    case clang::BuiltinType::ULongAccum:

                    case clang::BuiltinType::OCLImage1dRO:
                    case clang::BuiltinType::OCLImage1dArrayRO:
                    case clang::BuiltinType::OCLImage1dBufferRO:
                    case clang::BuiltinType::OCLImage2dRO:
                    case clang::BuiltinType::OCLImage2dArrayRO:
                    case clang::BuiltinType::OCLImage2dDepthRO:
                    case clang::BuiltinType::OCLImage2dArrayDepthRO:
                    case clang::BuiltinType::OCLImage2dMSAARO:
                    case clang::BuiltinType::OCLImage2dArrayMSAARO:
                    case clang::BuiltinType::OCLImage2dMSAADepthRO:
                    case clang::BuiltinType::OCLImage2dArrayMSAADepthRO:
                    case clang::BuiltinType::OCLImage3dRO:
                    case clang::BuiltinType::OCLImage1dWO:
                    case clang::BuiltinType::OCLImage1dArrayWO:
                    case clang::BuiltinType::OCLImage1dBufferWO:
                    case clang::BuiltinType::OCLImage2dWO:
                    case clang::BuiltinType::OCLImage2dArrayWO:
                    case clang::BuiltinType::OCLImage2dDepthWO:
                    case clang::BuiltinType::OCLImage2dArrayDepthWO:
                    case clang::BuiltinType::OCLImage2dMSAAWO:
                    case clang::BuiltinType::OCLImage2dArrayMSAAWO:
                    case clang::BuiltinType::OCLImage2dMSAADepthWO:
                    case clang::BuiltinType::OCLImage2dArrayMSAADepthWO:
                    case clang::BuiltinType::OCLImage3dWO:
                    case clang::BuiltinType::OCLImage1dRW:
                    case clang::BuiltinType::OCLImage1dArrayRW:
                    case clang::BuiltinType::OCLImage1dBufferRW:
                    case clang::BuiltinType::OCLImage2dRW:
                    case clang::BuiltinType::OCLImage2dArrayRW:
                    case clang::BuiltinType::OCLImage2dDepthRW:
                    case clang::BuiltinType::OCLImage2dArrayDepthRW:
                    case clang::BuiltinType::OCLImage2dMSAARW:
                    case clang::BuiltinType::OCLImage2dArrayMSAARW:
                    case clang::BuiltinType::OCLImage2dMSAADepthRW:
                    case clang::BuiltinType::OCLImage2dArrayMSAADepthRW:
                    case clang::BuiltinType::OCLImage3dRW:
                    case clang::BuiltinType::OCLSampler:
                    case clang::BuiltinType::OCLEvent:
                    case clang::BuiltinType::OCLClkEvent:
                    case clang::BuiltinType::OCLQueue:
                    case clang::BuiltinType::OCLReserveID:
                    case clang::BuiltinType::ShortFract:
                    case clang::BuiltinType::Fract:
                    case clang::BuiltinType::LongFract:
                    case clang::BuiltinType::UShortFract:
                    case clang::BuiltinType::UFract:
                    case clang::BuiltinType::ULongFract:
                    case clang::BuiltinType::SatShortAccum:
                    case clang::BuiltinType::SatAccum:
                    case clang::BuiltinType::SatLongAccum:
                    case clang::BuiltinType::SatUShortAccum:
                    case clang::BuiltinType::SatUAccum:
                    case clang::BuiltinType::SatULongAccum:
                    case clang::BuiltinType::SatShortFract:
                    case clang::BuiltinType::SatFract:
                    case clang::BuiltinType::SatLongFract:
                    case clang::BuiltinType::SatUShortFract:
                    case clang::BuiltinType::SatUFract:
                    case clang::BuiltinType::SatULongFract:
                    case clang::BuiltinType::OCLIntelSubgroupAVCMcePayload:
                    case clang::BuiltinType::OCLIntelSubgroupAVCImePayload:
                    case clang::BuiltinType::OCLIntelSubgroupAVCRefPayload:
                    case clang::BuiltinType::OCLIntelSubgroupAVCSicPayload:
                    case clang::BuiltinType::OCLIntelSubgroupAVCMceResult:
                    case clang::BuiltinType::OCLIntelSubgroupAVCImeResult:
                    case clang::BuiltinType::OCLIntelSubgroupAVCRefResult:
                    case clang::BuiltinType::OCLIntelSubgroupAVCSicResult:
                    case clang::BuiltinType::OCLIntelSubgroupAVCImeResultSingleRefStreamout:
                    case clang::BuiltinType::OCLIntelSubgroupAVCImeResultDualRefStreamout:
                    case clang::BuiltinType::OCLIntelSubgroupAVCImeSingleRefStreamin:
                    case clang::BuiltinType::OCLIntelSubgroupAVCImeDualRefStreamin:
                        emit_warning(c, source_loc, "unsupported builtin type");
                        return nullptr;
                }
                break;
            }
        case clang::Type::Pointer:
            {
                const clang::PointerType *pointer_ty = static_cast<const clang::PointerType*>(ty);
                clang::QualType child_qt = pointer_ty->getPointeeType();
                AstNode *child_node = trans_qual_type(c, child_qt, source_loc);
                if (child_node == nullptr) {
                    emit_warning(c, source_loc, "pointer to unsupported type");
                    return nullptr;
                }

                if (qual_type_child_is_fn_proto(child_qt)) {
                    return trans_create_node_prefix_op(c, PrefixOpOptional, child_node);
                }

                if (type_is_opaque(c, child_qt.getTypePtr(), source_loc)) {
                    AstNode *pointer_node = trans_create_node_ptr_type(c, child_qt.isConstQualified(),
                            child_qt.isVolatileQualified(), child_node, PtrLenSingle);
                    return trans_create_node_prefix_op(c, PrefixOpOptional, pointer_node);
                } else {
                    return trans_create_node_ptr_type(c, child_qt.isConstQualified(),
                            child_qt.isVolatileQualified(), child_node, PtrLenC);
                }
            }
        case clang::Type::Typedef:
            {
                const clang::TypedefType *typedef_ty = static_cast<const clang::TypedefType*>(ty);
                const clang::TypedefNameDecl *typedef_decl = typedef_ty->getDecl();
                return resolve_typedef_decl(c, typedef_decl);
            }
        case clang::Type::Elaborated:
            {
                const clang::ElaboratedType *elaborated_ty = static_cast<const clang::ElaboratedType*>(ty);
                switch (elaborated_ty->getKeyword()) {
                    case clang::ETK_Struct:
                    case clang::ETK_Enum:
                    case clang::ETK_Union:
                        return trans_qual_type(c, elaborated_ty->getNamedType(), source_loc);
                    case clang::ETK_Interface:
                    case clang::ETK_Class:
                    case clang::ETK_Typename:
                    case clang::ETK_None:
                        emit_warning(c, source_loc, "unsupported elaborated type");
                        return nullptr;
                }
            }
        case clang::Type::FunctionProto:
        case clang::Type::FunctionNoProto:
            {
                const clang::FunctionType *fn_ty = static_cast<const clang::FunctionType*>(ty);

                AstNode *proto_node = trans_create_node(c, NodeTypeFnProto);
                switch (fn_ty->getCallConv()) {
                    case clang::CC_C:           // __attribute__((cdecl))
                        proto_node->data.fn_proto.cc = CallingConventionC;
                        proto_node->data.fn_proto.is_extern = true;
                        break;
                    case clang::CC_X86StdCall:  // __attribute__((stdcall))
                        proto_node->data.fn_proto.cc = CallingConventionStdcall;
                        break;
                    case clang::CC_X86FastCall: // __attribute__((fastcall))
                        emit_warning(c, source_loc, "unsupported calling convention: x86 fastcall");
                        return nullptr;
                    case clang::CC_X86ThisCall: // __attribute__((thiscall))
                        emit_warning(c, source_loc, "unsupported calling convention: x86 thiscall");
                        return nullptr;
                    case clang::CC_X86VectorCall: // __attribute__((vectorcall))
                        emit_warning(c, source_loc, "unsupported calling convention: x86 vectorcall");
                        return nullptr;
                    case clang::CC_X86Pascal:   // __attribute__((pascal))
                        emit_warning(c, source_loc, "unsupported calling convention: x86 pascal");
                        return nullptr;
                    case clang::CC_Win64: // __attribute__((ms_abi))
                        emit_warning(c, source_loc, "unsupported calling convention: win64");
                        return nullptr;
                    case clang::CC_X86_64SysV:  // __attribute__((sysv_abi))
                        emit_warning(c, source_loc, "unsupported calling convention: x86 64sysv");
                        return nullptr;
                    case clang::CC_X86RegCall:
                        emit_warning(c, source_loc, "unsupported calling convention: x86 reg");
                        return nullptr;
                    case clang::CC_AAPCS:       // __attribute__((pcs("aapcs")))
                        emit_warning(c, source_loc, "unsupported calling convention: aapcs");
                        return nullptr;
                    case clang::CC_AAPCS_VFP:   // __attribute__((pcs("aapcs-vfp")))
                        emit_warning(c, source_loc, "unsupported calling convention: aapcs-vfp");
                        return nullptr;
                    case clang::CC_IntelOclBicc: // __attribute__((intel_ocl_bicc))
                        emit_warning(c, source_loc, "unsupported calling convention: intel_ocl_bicc");
                        return nullptr;
                    case clang::CC_SpirFunction: // default for OpenCL functions on SPIR target
                        emit_warning(c, source_loc, "unsupported calling convention: SPIR function");
                        return nullptr;
                    case clang::CC_OpenCLKernel:
                        emit_warning(c, source_loc, "unsupported calling convention: OpenCLKernel");
                        return nullptr;
                    case clang::CC_Swift:
                        emit_warning(c, source_loc, "unsupported calling convention: Swift");
                        return nullptr;
                    case clang::CC_PreserveMost:
                        emit_warning(c, source_loc, "unsupported calling convention: PreserveMost");
                        return nullptr;
                    case clang::CC_PreserveAll:
                        emit_warning(c, source_loc, "unsupported calling convention: PreserveAll");
                        return nullptr;
                    case clang::CC_AArch64VectorCall:
                        emit_warning(c, source_loc, "unsupported calling convention: AArch64VectorCall");
                        return nullptr;
                }

                if (fn_ty->getNoReturnAttr()) {
                    proto_node->data.fn_proto.return_type = trans_create_node_symbol_str(c, "noreturn");
                } else {
                    proto_node->data.fn_proto.return_type = trans_qual_type(c, fn_ty->getReturnType(),
                            source_loc);
                    if (proto_node->data.fn_proto.return_type == nullptr) {
                        emit_warning(c, source_loc, "unsupported function proto return type");
                        return nullptr;
                    }
                    // convert c_void to actual void (only for return type)
                    // we do want to look at the AstNode instead of clang::QualType, because
                    // if they do something like:
                    //     typedef Foo void;
                    //     void foo(void) -> Foo;
                    // we want to keep the return type AST node.
                    if (is_c_void_type(proto_node->data.fn_proto.return_type)) {
                        proto_node->data.fn_proto.return_type = trans_create_node_symbol_str(c, "void");
                    }
                }

                //emit_warning(c, source_loc, "TODO figure out fn prototype fn name");
                const char *fn_name = nullptr;
                if (fn_name != nullptr) {
                    proto_node->data.fn_proto.name = buf_create_from_str(fn_name);
                }

                if (ty->getTypeClass() == clang::Type::FunctionNoProto) {
                    return proto_node;
                }

                const clang::FunctionProtoType *fn_proto_ty = static_cast<const clang::FunctionProtoType*>(ty);

                proto_node->data.fn_proto.is_var_args = fn_proto_ty->isVariadic();
                size_t param_count = fn_proto_ty->getNumParams();

                for (size_t i = 0; i < param_count; i += 1) {
                    clang::QualType qt = fn_proto_ty->getParamType(i);
                    AstNode *param_type_node = trans_qual_type(c, qt, source_loc);

                    if (param_type_node == nullptr) {
                        emit_warning(c, source_loc, "unresolved function proto parameter type");
                        return nullptr;
                    }

                    AstNode *param_node = trans_create_node(c, NodeTypeParamDecl);
                    //emit_warning(c, source_loc, "TODO figure out fn prototype param name");
                    const char *param_name = nullptr;
                    if (param_name != nullptr) {
                        param_node->data.param_decl.name = buf_create_from_str(param_name);
                    }
                    param_node->data.param_decl.is_noalias = qt.isRestrictQualified();
                    param_node->data.param_decl.type = param_type_node;
                    proto_node->data.fn_proto.params.append(param_node);
                }
                // TODO check for always_inline attribute
                // TODO check for align attribute

                return proto_node;
            }
        case clang::Type::Record:
            {
                const clang::RecordType *record_ty = static_cast<const clang::RecordType*>(ty);
                return resolve_record_decl(c, record_ty->getDecl());
            }
        case clang::Type::Enum:
            {
                const clang::EnumType *enum_ty = static_cast<const clang::EnumType*>(ty);
                return resolve_enum_decl(c, enum_ty->getDecl());
            }
        case clang::Type::ConstantArray:
            {
                const clang::ConstantArrayType *const_arr_ty = static_cast<const clang::ConstantArrayType *>(ty);
                AstNode *child_type_node = trans_qual_type(c, const_arr_ty->getElementType(), source_loc);
                if (child_type_node == nullptr) {
                    emit_warning(c, source_loc, "unresolved array element type");
                    return nullptr;
                }
                uint64_t size = const_arr_ty->getSize().getLimitedValue();
                AstNode *size_node = trans_create_node_unsigned(c, size);
                return trans_create_node_array_type(c, size_node, child_type_node);
            }
        case clang::Type::Paren:
            {
                const clang::ParenType *paren_ty = static_cast<const clang::ParenType *>(ty);
                return trans_qual_type(c, paren_ty->getInnerType(), source_loc);
            }
        case clang::Type::Decayed:
            {
                const clang::DecayedType *decayed_ty = static_cast<const clang::DecayedType *>(ty);
                return trans_qual_type(c, decayed_ty->getDecayedType(), source_loc);
            }
        case clang::Type::Attributed:
            {
                const clang::AttributedType *attributed_ty = static_cast<const clang::AttributedType *>(ty);
                return trans_qual_type(c, attributed_ty->getEquivalentType(), source_loc);
            }
        case clang::Type::IncompleteArray:
            {
                const clang::IncompleteArrayType *incomplete_array_ty = static_cast<const clang::IncompleteArrayType *>(ty);
                clang::QualType child_qt = incomplete_array_ty->getElementType();
                AstNode *child_type_node = trans_qual_type(c, child_qt, source_loc);
                if (child_type_node == nullptr) {
                    emit_warning(c, source_loc, "unresolved array element type");
                    return nullptr;
                }
                AstNode *pointer_node = trans_create_node_ptr_type(c, child_qt.isConstQualified(),
                        child_qt.isVolatileQualified(), child_type_node, PtrLenC);
                return pointer_node;
            }
        case clang::Type::BlockPointer:
        case clang::Type::LValueReference:
        case clang::Type::RValueReference:
        case clang::Type::MemberPointer:
        case clang::Type::VariableArray:
        case clang::Type::DependentSizedArray:
        case clang::Type::DependentSizedExtVector:
        case clang::Type::Vector:
        case clang::Type::ExtVector:
        case clang::Type::UnresolvedUsing:
        case clang::Type::Adjusted:
        case clang::Type::TypeOfExpr:
        case clang::Type::TypeOf:
        case clang::Type::Decltype:
        case clang::Type::UnaryTransform:
        case clang::Type::TemplateTypeParm:
        case clang::Type::SubstTemplateTypeParm:
        case clang::Type::SubstTemplateTypeParmPack:
        case clang::Type::TemplateSpecialization:
        case clang::Type::Auto:
        case clang::Type::InjectedClassName:
        case clang::Type::DependentName:
        case clang::Type::DependentTemplateSpecialization:
        case clang::Type::PackExpansion:
        case clang::Type::ObjCObject:
        case clang::Type::ObjCInterface:
        case clang::Type::Complex:
        case clang::Type::ObjCObjectPointer:
        case clang::Type::Atomic:
        case clang::Type::Pipe:
        case clang::Type::ObjCTypeParam:
        case clang::Type::DeducedTemplateSpecialization:
        case clang::Type::DependentAddressSpace:
        case clang::Type::DependentVector:
            emit_warning(c, source_loc, "unsupported type: '%s'", ty->getTypeClassName());
            return nullptr;
    }
    zig_unreachable();
}

static AstNode *trans_qual_type(Context *c, clang::QualType qt, const clang::SourceLocation &source_loc) {
    return trans_type(c, qt.getTypePtr(), source_loc);
}

static int trans_compound_stmt_inline(Context *c, TransScope *scope, const clang::CompoundStmt *stmt,
        AstNode *block_node, TransScope **out_node_scope)
{
    assert(block_node->type == NodeTypeBlock);
    for (clang::CompoundStmt::const_body_iterator it = stmt->body_begin(), end_it = stmt->body_end(); it != end_it; ++it) {
        AstNode *child_node;
        scope = trans_stmt(c, scope, *it, &child_node);
        if (scope == nullptr)
            return ErrorUnexpected;
        if (child_node != nullptr)
            block_node->data.block.statements.append(child_node);
    }
    if (out_node_scope != nullptr) {
        *out_node_scope = scope;
    }
    return ErrorNone;
}

static AstNode *trans_compound_stmt(Context *c, TransScope *scope, const clang::CompoundStmt *stmt,
        TransScope **out_node_scope)
{
    TransScopeBlock *child_scope_block = trans_scope_block_create(c, scope);
    if (trans_compound_stmt_inline(c, &child_scope_block->base, stmt, child_scope_block->node, out_node_scope))
        return nullptr;
    return child_scope_block->node;
}

static AstNode *trans_stmt_expr(Context *c, ResultUsed result_used, TransScope *scope,
        const clang::StmtExpr *stmt, TransScope **out_node_scope)
{
    AstNode *block = trans_compound_stmt(c, scope, stmt->getSubStmt(), out_node_scope);
    if (block == nullptr)
        return block;
    assert(block->type == NodeTypeBlock);
    if (block->data.block.statements.length == 0)
        return block;

    Buf *label = buf_create_from_str("x");
    block->data.block.name = label;
    AstNode *return_expr = block->data.block.statements.pop();
    if (return_expr->type == NodeTypeBinOpExpr &&
        return_expr->data.bin_op_expr.bin_op == BinOpTypeAssign &&
        return_expr->data.bin_op_expr.op1->type == NodeTypeSymbol)
       {
        Buf *symbol_buf = return_expr->data.bin_op_expr.op1->data.symbol_expr.symbol;
           if (strcmp("_", buf_ptr(symbol_buf)) == 0)
               return_expr = return_expr->data.bin_op_expr.op2;
       }
    block->data.block.statements.append(trans_create_node_break(c, label, return_expr));
    return maybe_suppress_result(c, result_used, block);
}

static AstNode *trans_return_stmt(Context *c, TransScope *scope, const clang::ReturnStmt *stmt) {
    const clang::Expr *value_expr = stmt->getRetValue();
    if (value_expr == nullptr) {
        return trans_create_node(c, NodeTypeReturnExpr);
    } else {
        AstNode *return_node = trans_create_node(c, NodeTypeReturnExpr);
        return_node->data.return_expr.expr = trans_expr(c, ResultUsedYes, scope, value_expr, TransRValue);
        if (return_node->data.return_expr.expr == nullptr)
            return nullptr;
        return return_node;
    }
}

<<<<<<< HEAD
static AstNode *trans_integer_literal(Context *c, const clang::IntegerLiteral *stmt) {
    clang::Expr::EvalResult result;
=======
static AstNode *trans_integer_literal(Context *c, ResultUsed result_used, const clang::IntegerLiteral *stmt) {
    llvm::APSInt result;
>>>>>>> 1b801bdb
    if (!stmt->EvaluateAsInt(result, *reinterpret_cast<clang::ASTContext *>(c->ctx))) {
        emit_warning(c, stmt->getBeginLoc(), "invalid integer literal");
        return nullptr;
    }
    return trans_create_node_apint(c, result.Val.getInt());
}

static AstNode *trans_constant_expr(Context *c, const clang::ConstantExpr *expr) {
    clang::Expr::EvalResult result;
    if (!expr->EvaluateAsConstantExpr(result, clang::Expr::EvaluateForCodeGen,
                *reinterpret_cast<clang::ASTContext *>(c->ctx)))
    {
        emit_warning(c, expr->getBeginLoc(), "invalid constant expression");
        return nullptr;
    }
<<<<<<< HEAD
    return trans_ap_value(c, &result.Val, expr->getType(), expr->getBeginLoc());
=======

    AstNode *node = trans_create_node_apint(c, result);
    return maybe_suppress_result(c, result_used, node);
>>>>>>> 1b801bdb
}

static AstNode *trans_conditional_operator(Context *c, ResultUsed result_used, TransScope *scope,
        const clang::ConditionalOperator *stmt)
{
    AstNode *node = trans_create_node(c, NodeTypeIfBoolExpr);

    clang::Expr *cond_expr = stmt->getCond();
    clang::Expr *true_expr = stmt->getTrueExpr();
    clang::Expr *false_expr = stmt->getFalseExpr();

    node->data.if_bool_expr.condition = trans_expr(c, ResultUsedYes, scope, cond_expr, TransRValue);
    if (node->data.if_bool_expr.condition == nullptr)
        return nullptr;

    node->data.if_bool_expr.then_block = trans_expr(c, result_used, scope, true_expr, TransRValue);
    if (node->data.if_bool_expr.then_block == nullptr)
        return nullptr;

    node->data.if_bool_expr.else_node = trans_expr(c, result_used, scope, false_expr, TransRValue);
    if (node->data.if_bool_expr.else_node == nullptr)
        return nullptr;

    return maybe_suppress_result(c, result_used, node);
}

static AstNode *trans_create_bin_op(Context *c, TransScope *scope, clang::Expr *lhs, BinOpType bin_op, clang::Expr *rhs) {
    AstNode *node = trans_create_node(c, NodeTypeBinOpExpr);
    node->data.bin_op_expr.bin_op = bin_op;

    node->data.bin_op_expr.op1 = trans_expr(c, ResultUsedYes, scope, lhs, TransRValue);
    if (node->data.bin_op_expr.op1 == nullptr)
        return nullptr;

    node->data.bin_op_expr.op2 = trans_expr(c, ResultUsedYes, scope, rhs, TransRValue);
    if (node->data.bin_op_expr.op2 == nullptr)
        return nullptr;

    return node;
}

static AstNode *trans_create_bool_bin_op(Context *c, TransScope *scope, clang::Expr *lhs, BinOpType bin_op, clang::Expr *rhs) {
    assert(bin_op == BinOpTypeBoolAnd || bin_op == BinOpTypeBoolOr);
    AstNode *node = trans_create_node(c, NodeTypeBinOpExpr);
    node->data.bin_op_expr.bin_op = bin_op;

    node->data.bin_op_expr.op1 = trans_bool_expr(c, ResultUsedYes, scope, lhs, TransRValue);
    if (node->data.bin_op_expr.op1 == nullptr)
        return nullptr;

    node->data.bin_op_expr.op2 = trans_bool_expr(c, ResultUsedYes, scope, rhs, TransRValue);
    if (node->data.bin_op_expr.op2 == nullptr)
        return nullptr;

    return node;
}

static AstNode *trans_create_assign(Context *c, ResultUsed result_used, TransScope *scope, clang::Expr *lhs, clang::Expr *rhs) {
    if (result_used == ResultUsedNo) {
        // common case
        AstNode *node = trans_create_node(c, NodeTypeBinOpExpr);
        node->data.bin_op_expr.bin_op = BinOpTypeAssign;

        node->data.bin_op_expr.op1 = trans_expr(c, ResultUsedYes, scope, lhs, TransLValue);
        if (node->data.bin_op_expr.op1 == nullptr)
            return nullptr;

        node->data.bin_op_expr.op2 = trans_expr(c, ResultUsedYes, scope, rhs, TransRValue);
        if (node->data.bin_op_expr.op2 == nullptr)
            return nullptr;

        return node;
    } else {
        // worst case
        // c: lhs = rhs
        // zig: (x: {
        // zig:     const _tmp = rhs;
        // zig:     lhs = _tmp;
        // zig:     break :x _tmp
        // zig: })

        TransScopeBlock *child_scope = trans_scope_block_create(c, scope);
        Buf *label_name = buf_create_from_str("x");
        child_scope->node->data.block.name = label_name;

        // const _tmp = rhs;
        AstNode *rhs_node = trans_expr(c, ResultUsedYes, &child_scope->base, rhs, TransRValue);
        if (rhs_node == nullptr) return nullptr;
        // TODO: avoid name collisions with generated variable names
        Buf* tmp_var_name = buf_create_from_str("_tmp");
        AstNode *tmp_var_decl = trans_create_node_var_decl_local(c, true, tmp_var_name, nullptr, rhs_node);
        child_scope->node->data.block.statements.append(tmp_var_decl);

        // lhs = _tmp;
        AstNode *lhs_node = trans_expr(c, ResultUsedYes, &child_scope->base, lhs, TransLValue);
        if (lhs_node == nullptr) return nullptr;
        child_scope->node->data.block.statements.append(
            trans_create_node_bin_op(c, lhs_node, BinOpTypeAssign,
                trans_create_node_symbol(c, tmp_var_name)));

        // break :x _tmp
        AstNode *tmp_symbol_node = trans_create_node_symbol(c, tmp_var_name);
        child_scope->node->data.block.statements.append(trans_create_node_break(c, label_name, tmp_symbol_node));

        return trans_create_node_grouped_expr(c, child_scope->node);
    }
}

static AstNode *trans_create_shift_op(Context *c, TransScope *scope, clang::QualType result_type,
        clang::Expr *lhs_expr, BinOpType bin_op, clang::Expr *rhs_expr)
{
    const clang::SourceLocation &rhs_location = rhs_expr->getBeginLoc();
    AstNode *rhs_type = qual_type_to_log2_int_ref(c, result_type, rhs_location);
    // lhs >> u5(rh)

    AstNode *lhs = trans_expr(c, ResultUsedYes, scope, lhs_expr, TransLValue);
    if (lhs == nullptr) return nullptr;

    AstNode *rhs = trans_expr(c, ResultUsedYes, scope, rhs_expr, TransRValue);
    if (rhs == nullptr) return nullptr;
    AstNode *coerced_rhs = trans_create_node_fn_call_1(c, rhs_type, rhs);

    return trans_create_node_bin_op(c, lhs, bin_op, coerced_rhs);
}

static AstNode *trans_binary_operator(Context *c, ResultUsed result_used, TransScope *scope, const clang::BinaryOperator *stmt) {
    switch (stmt->getOpcode()) {
        case clang::BO_PtrMemD:
            emit_warning(c, stmt->getBeginLoc(), "TODO handle more C binary operators: BO_PtrMemD");
            return nullptr;
        case clang::BO_PtrMemI:
            emit_warning(c, stmt->getBeginLoc(), "TODO handle more C binary operators: BO_PtrMemI");
            return nullptr;
        case clang::BO_Cmp:
            emit_warning(c, stmt->getBeginLoc(), "TODO handle more C binary operators: BO_Cmp");
            return nullptr;
        case clang::BO_Mul: {
            AstNode *node = trans_create_bin_op(c, scope, stmt->getLHS(),
                qual_type_has_wrapping_overflow(c, stmt->getType()) ? BinOpTypeMultWrap : BinOpTypeMult,
                stmt->getRHS());
            return maybe_suppress_result(c, result_used, node);
        }
        case clang::BO_Div:
            if (qual_type_has_wrapping_overflow(c, stmt->getType())) {
                // unsigned/float division uses the operator
                AstNode *node = trans_create_bin_op(c, scope, stmt->getLHS(), BinOpTypeDiv, stmt->getRHS());
                return maybe_suppress_result(c, result_used, node);
            } else {
                // signed integer division uses @divTrunc
                AstNode *fn_call = trans_create_node_builtin_fn_call_str(c, "divTrunc");
                AstNode *lhs = trans_expr(c, ResultUsedYes, scope, stmt->getLHS(), TransLValue);
                if (lhs == nullptr) return nullptr;
                fn_call->data.fn_call_expr.params.append(lhs);
                AstNode *rhs = trans_expr(c, ResultUsedYes, scope, stmt->getRHS(), TransLValue);
                if (rhs == nullptr) return nullptr;
                fn_call->data.fn_call_expr.params.append(rhs);
                return maybe_suppress_result(c, result_used, fn_call);
            }
        case clang::BO_Rem:
            if (qual_type_has_wrapping_overflow(c, stmt->getType())) {
                // unsigned/float division uses the operator
                AstNode *node = trans_create_bin_op(c, scope, stmt->getLHS(), BinOpTypeMod, stmt->getRHS());
                return maybe_suppress_result(c, result_used, node);
            } else {
                // signed integer division uses @rem
                AstNode *fn_call = trans_create_node_builtin_fn_call_str(c, "rem");
                AstNode *lhs = trans_expr(c, ResultUsedYes, scope, stmt->getLHS(), TransLValue);
                if (lhs == nullptr) return nullptr;
                fn_call->data.fn_call_expr.params.append(lhs);
                AstNode *rhs = trans_expr(c, ResultUsedYes, scope, stmt->getRHS(), TransLValue);
                if (rhs == nullptr) return nullptr;
                fn_call->data.fn_call_expr.params.append(rhs);
                return maybe_suppress_result(c, result_used, fn_call);
            }
        case clang::BO_Add: {
            AstNode *node = trans_create_bin_op(c, scope, stmt->getLHS(),
                qual_type_has_wrapping_overflow(c, stmt->getType()) ? BinOpTypeAddWrap : BinOpTypeAdd,
                stmt->getRHS());
            return maybe_suppress_result(c, result_used, node);
        }
        case clang::BO_Sub: {
            AstNode *node = trans_create_bin_op(c, scope, stmt->getLHS(),
                qual_type_has_wrapping_overflow(c, stmt->getType()) ? BinOpTypeSubWrap : BinOpTypeSub,
                stmt->getRHS());
            return maybe_suppress_result(c, result_used, node);
        }
        case clang::BO_Shl: {
            AstNode *node = trans_create_shift_op(c, scope, stmt->getType(), stmt->getLHS(), BinOpTypeBitShiftLeft, stmt->getRHS());
            return maybe_suppress_result(c, result_used, node);
        }
        case clang::BO_Shr: {
            AstNode *node = trans_create_shift_op(c, scope, stmt->getType(), stmt->getLHS(), BinOpTypeBitShiftRight, stmt->getRHS());
            return maybe_suppress_result(c, result_used, node);
        }
        case clang::BO_LT: {
            AstNode *node =trans_create_bin_op(c, scope, stmt->getLHS(), BinOpTypeCmpLessThan, stmt->getRHS());
            return maybe_suppress_result(c, result_used, node);
        }
        case clang::BO_GT: {
            AstNode *node = trans_create_bin_op(c, scope, stmt->getLHS(), BinOpTypeCmpGreaterThan, stmt->getRHS());
            return maybe_suppress_result(c, result_used, node);
        }
        case clang::BO_LE: {
            AstNode *node = trans_create_bin_op(c, scope, stmt->getLHS(), BinOpTypeCmpLessOrEq, stmt->getRHS());
            return maybe_suppress_result(c, result_used, node);
        }
        case clang::BO_GE: {
            AstNode *node = trans_create_bin_op(c, scope, stmt->getLHS(), BinOpTypeCmpGreaterOrEq, stmt->getRHS());
            return maybe_suppress_result(c, result_used, node);
        }
        case clang::BO_EQ: {
            AstNode *node = trans_create_bin_op(c, scope, stmt->getLHS(), BinOpTypeCmpEq, stmt->getRHS());
            return maybe_suppress_result(c, result_used, node);
        }
        case clang::BO_NE: {
            AstNode *node = trans_create_bin_op(c, scope, stmt->getLHS(), BinOpTypeCmpNotEq, stmt->getRHS());
            return maybe_suppress_result(c, result_used, node);
        }
        case clang::BO_And: {
            AstNode *node = trans_create_bin_op(c, scope, stmt->getLHS(), BinOpTypeBinAnd, stmt->getRHS());
            return maybe_suppress_result(c, result_used, node);
        }
        case clang::BO_Xor: {
            AstNode *node = trans_create_bin_op(c, scope, stmt->getLHS(), BinOpTypeBinXor, stmt->getRHS());
            return maybe_suppress_result(c, result_used, node);
        }
        case clang::BO_Or: {
            AstNode *node = trans_create_bin_op(c, scope, stmt->getLHS(), BinOpTypeBinOr, stmt->getRHS());
            return maybe_suppress_result(c, result_used, node);
        }
        case clang::BO_LAnd: {
            AstNode *node = trans_create_bool_bin_op(c, scope, stmt->getLHS(), BinOpTypeBoolAnd, stmt->getRHS());
            return maybe_suppress_result(c, result_used, node);
        }
        case clang::BO_LOr: {
            AstNode *node = trans_create_bool_bin_op(c, scope, stmt->getLHS(), BinOpTypeBoolOr, stmt->getRHS());
            return maybe_suppress_result(c, result_used, node);
        }
        case clang::BO_Assign:
            return trans_create_assign(c, result_used, scope, stmt->getLHS(), stmt->getRHS());
        case clang::BO_Comma:
            {
                TransScopeBlock *scope_block = trans_scope_block_create(c, scope);
                Buf *label_name = buf_create_from_str("x");
                scope_block->node->data.block.name = label_name;

                AstNode *lhs = trans_expr(c, ResultUsedNo, &scope_block->base, stmt->getLHS(), TransRValue);
                if (lhs == nullptr)
                    return nullptr;
                scope_block->node->data.block.statements.append(lhs);

                AstNode *rhs = trans_expr(c, ResultUsedYes, &scope_block->base, stmt->getRHS(), TransRValue);
                if (rhs == nullptr)
                    return nullptr;

                rhs = trans_create_node_break(c, label_name, rhs);
                scope_block->node->data.block.statements.append(rhs);
                return maybe_suppress_result(c, result_used, scope_block->node);
            }
        case clang::BO_MulAssign:
        case clang::BO_DivAssign:
        case clang::BO_RemAssign:
        case clang::BO_AddAssign:
        case clang::BO_SubAssign:
        case clang::BO_ShlAssign:
        case clang::BO_ShrAssign:
        case clang::BO_AndAssign:
        case clang::BO_XorAssign:
        case clang::BO_OrAssign:
            zig_unreachable();
    }

    zig_unreachable();
}

static AstNode *trans_create_compound_assign_shift(Context *c, ResultUsed result_used, TransScope *scope,
        const clang::CompoundAssignOperator *stmt, BinOpType assign_op, BinOpType bin_op)
{
    const clang::SourceLocation &rhs_location = stmt->getRHS()->getBeginLoc();
    AstNode *rhs_type = qual_type_to_log2_int_ref(c, stmt->getComputationLHSType(), rhs_location);

    bool use_intermediate_casts = stmt->getComputationLHSType().getTypePtr() != stmt->getComputationResultType().getTypePtr();
    if (!use_intermediate_casts && result_used == ResultUsedNo) {
        // simple common case, where the C and Zig are identical:
        // lhs >>= rhs
        AstNode *lhs = trans_expr(c, ResultUsedYes, scope, stmt->getLHS(), TransLValue);
        if (lhs == nullptr) return nullptr;

        AstNode *rhs = trans_expr(c, ResultUsedYes, scope, stmt->getRHS(), TransRValue);
        if (rhs == nullptr) return nullptr;
        AstNode *coerced_rhs = trans_create_node_fn_call_1(c, rhs_type, rhs);

        return trans_create_node_bin_op(c, lhs, assign_op, coerced_rhs);
    } else {
        // need more complexity. worst case, this looks like this:
        // c:   lhs >>= rhs
        // zig: (x: {
        // zig:     const _ref = &lhs;
        // zig:     *_ref = result_type(operation_type(*_ref) >> u5(rhs));
        // zig:     break :x *_ref
        // zig: })
        // where u5 is the appropriate type

        TransScopeBlock *child_scope = trans_scope_block_create(c, scope);
        Buf *label_name = buf_create_from_str("x");
        child_scope->node->data.block.name = label_name;

        // const _ref = &lhs;
        AstNode *lhs = trans_expr(c, ResultUsedYes, &child_scope->base, stmt->getLHS(), TransLValue);
        if (lhs == nullptr) return nullptr;
        AstNode *addr_of_lhs = trans_create_node_addr_of(c, lhs);
        // TODO: avoid name collisions with generated variable names
        Buf* tmp_var_name = buf_create_from_str("_ref");
        AstNode *tmp_var_decl = trans_create_node_var_decl_local(c, true, tmp_var_name, nullptr, addr_of_lhs);
        child_scope->node->data.block.statements.append(tmp_var_decl);

        // *_ref = result_type(operation_type(*_ref) >> u5(rhs));

        AstNode *rhs = trans_expr(c, ResultUsedYes, &child_scope->base, stmt->getRHS(), TransRValue);
        if (rhs == nullptr) return nullptr;
        AstNode *coerced_rhs = trans_create_node_fn_call_1(c, rhs_type, rhs);

        // operation_type(*_ref)
        AstNode *operation_type_cast = trans_c_cast(c, rhs_location,
            stmt->getComputationLHSType(),
            stmt->getLHS()->getType(),
            trans_create_node_ptr_deref(c, trans_create_node_symbol(c, tmp_var_name)));

        // result_type(... >> u5(rhs))
        AstNode *result_type_cast = trans_c_cast(c, rhs_location,
            stmt->getComputationResultType(),
            stmt->getComputationLHSType(),
            trans_create_node_bin_op(c,
                operation_type_cast,
                bin_op,
                coerced_rhs));

        // *_ref = ...
        AstNode *assign_statement = trans_create_node_bin_op(c,
            trans_create_node_ptr_deref(c,
                trans_create_node_symbol(c, tmp_var_name)),
            BinOpTypeAssign, result_type_cast);

        child_scope->node->data.block.statements.append(assign_statement);

        if (result_used == ResultUsedYes) {
            // break :x *_ref
            child_scope->node->data.block.statements.append(
                trans_create_node_break(c, label_name,
                    trans_create_node_ptr_deref(c,
                        trans_create_node_symbol(c, tmp_var_name))));
        }

        return trans_create_node_grouped_expr(c, child_scope->node);
    }
}

static AstNode *trans_create_compound_assign(Context *c, ResultUsed result_used, TransScope *scope,
        const clang::CompoundAssignOperator *stmt, BinOpType assign_op, BinOpType bin_op)
{
    if (result_used == ResultUsedNo) {
        // simple common case, where the C and Zig are identical:
        // lhs += rhs
        AstNode *lhs = trans_expr(c, ResultUsedYes, scope, stmt->getLHS(), TransLValue);
        if (lhs == nullptr) return nullptr;
        AstNode *rhs = trans_expr(c, ResultUsedYes, scope, stmt->getRHS(), TransRValue);
        if (rhs == nullptr) return nullptr;
        return trans_create_node_bin_op(c, lhs, assign_op, rhs);
    } else {
        // need more complexity. worst case, this looks like this:
        // c:   lhs += rhs
        // zig: (x: {
        // zig:     const _ref = &lhs;
        // zig:     *_ref = *_ref + rhs;
        // zig:     break :x *_ref
        // zig: })

        TransScopeBlock *child_scope = trans_scope_block_create(c, scope);
        Buf *label_name = buf_create_from_str("x");
        child_scope->node->data.block.name = label_name;

        // const _ref = &lhs;
        AstNode *lhs = trans_expr(c, ResultUsedYes, &child_scope->base, stmt->getLHS(), TransLValue);
        if (lhs == nullptr) return nullptr;
        AstNode *addr_of_lhs = trans_create_node_addr_of(c, lhs);
        // TODO: avoid name collisions with generated variable names
        Buf* tmp_var_name = buf_create_from_str("_ref");
        AstNode *tmp_var_decl = trans_create_node_var_decl_local(c, true, tmp_var_name, nullptr, addr_of_lhs);
        child_scope->node->data.block.statements.append(tmp_var_decl);

        // *_ref = *_ref + rhs;

        AstNode *rhs = trans_expr(c, ResultUsedYes, &child_scope->base, stmt->getRHS(), TransRValue);
        if (rhs == nullptr) return nullptr;

        AstNode *assign_statement = trans_create_node_bin_op(c,
            trans_create_node_ptr_deref(c,
                trans_create_node_symbol(c, tmp_var_name)),
            BinOpTypeAssign,
            trans_create_node_bin_op(c,
                trans_create_node_ptr_deref(c,
                    trans_create_node_symbol(c, tmp_var_name)),
                bin_op,
                rhs));
        child_scope->node->data.block.statements.append(assign_statement);

        // break :x *_ref
        child_scope->node->data.block.statements.append(
            trans_create_node_break(c, label_name,
                trans_create_node_ptr_deref(c,
                    trans_create_node_symbol(c, tmp_var_name))));

        return trans_create_node_grouped_expr(c, child_scope->node);
    }
}


static AstNode *trans_compound_assign_operator(Context *c, ResultUsed result_used, TransScope *scope,
        const clang::CompoundAssignOperator *stmt)
{
    switch (stmt->getOpcode()) {
        case clang::BO_MulAssign:
            if (qual_type_has_wrapping_overflow(c, stmt->getType()))
                return trans_create_compound_assign(c, result_used, scope, stmt, BinOpTypeAssignTimesWrap, BinOpTypeMultWrap);
            else
                return trans_create_compound_assign(c, result_used, scope, stmt, BinOpTypeAssignTimes, BinOpTypeMult);
        case clang::BO_DivAssign:
            emit_warning(c, stmt->getBeginLoc(), "TODO handle more C compound assign operators: BO_DivAssign");
            return nullptr;
        case clang::BO_RemAssign:
            emit_warning(c, stmt->getBeginLoc(), "TODO handle more C compound assign operators: BO_RemAssign");
            return nullptr;
        case clang::BO_Cmp:
            emit_warning(c, stmt->getBeginLoc(), "TODO handle more C compound assign operators: BO_Cmp");
            return nullptr;
        case clang::BO_AddAssign:
            if (qual_type_has_wrapping_overflow(c, stmt->getType()))
                return trans_create_compound_assign(c, result_used, scope, stmt, BinOpTypeAssignPlusWrap, BinOpTypeAddWrap);
            else
                return trans_create_compound_assign(c, result_used, scope, stmt, BinOpTypeAssignPlus, BinOpTypeAdd);
        case clang::BO_SubAssign:
            if (qual_type_has_wrapping_overflow(c, stmt->getType()))
                return trans_create_compound_assign(c, result_used, scope, stmt, BinOpTypeAssignMinusWrap, BinOpTypeSubWrap);
            else
                return trans_create_compound_assign(c, result_used, scope, stmt, BinOpTypeAssignMinus, BinOpTypeSub);
        case clang::BO_ShlAssign:
            return trans_create_compound_assign_shift(c, result_used, scope, stmt, BinOpTypeAssignBitShiftLeft, BinOpTypeBitShiftLeft);
        case clang::BO_ShrAssign:
            return trans_create_compound_assign_shift(c, result_used, scope, stmt, BinOpTypeAssignBitShiftRight, BinOpTypeBitShiftRight);
        case clang::BO_AndAssign:
            return trans_create_compound_assign(c, result_used, scope, stmt, BinOpTypeAssignBitAnd, BinOpTypeBinAnd);
        case clang::BO_XorAssign:
            return trans_create_compound_assign(c, result_used, scope, stmt, BinOpTypeAssignBitXor, BinOpTypeBinXor);
        case clang::BO_OrAssign:
            return trans_create_compound_assign(c, result_used, scope, stmt, BinOpTypeAssignBitOr, BinOpTypeBinOr);
        case clang::BO_PtrMemD:
        case clang::BO_PtrMemI:
        case clang::BO_Assign:
        case clang::BO_Mul:
        case clang::BO_Div:
        case clang::BO_Rem:
        case clang::BO_Add:
        case clang::BO_Sub:
        case clang::BO_Shl:
        case clang::BO_Shr:
        case clang::BO_LT:
        case clang::BO_GT:
        case clang::BO_LE:
        case clang::BO_GE:
        case clang::BO_EQ:
        case clang::BO_NE:
        case clang::BO_And:
        case clang::BO_Xor:
        case clang::BO_Or:
        case clang::BO_LAnd:
        case clang::BO_LOr:
        case clang::BO_Comma:
            zig_unreachable();
    }

    zig_unreachable();
}

static AstNode *trans_implicit_cast_expr(Context *c, ResultUsed result_used, TransScope *scope, const clang::ImplicitCastExpr *stmt) {
    switch (stmt->getCastKind()) {
        case clang::CK_LValueToRValue:
            return trans_expr(c, ResultUsedYes, scope, stmt->getSubExpr(), TransRValue);
        case clang::CK_IntegralCast:
            {
                AstNode *target_node = trans_expr(c, ResultUsedYes, scope, stmt->getSubExpr(), TransRValue);
                if (target_node == nullptr)
                    return nullptr;
                AstNode *node = trans_c_cast(c, stmt->getExprLoc(), stmt->getType(),
                        stmt->getSubExpr()->getType(), target_node);
                return maybe_suppress_result(c, result_used, node);
            }
        case clang::CK_FunctionToPointerDecay:
        case clang::CK_ArrayToPointerDecay:
            {
                AstNode *target_node = trans_expr(c, ResultUsedYes, scope, stmt->getSubExpr(), TransRValue);
                if (target_node == nullptr)
                    return nullptr;
                return maybe_suppress_result(c, result_used, target_node);
            }
        case clang::CK_BitCast:
            {
                AstNode *target_node = trans_expr(c, ResultUsedYes, scope, stmt->getSubExpr(), TransRValue);
                if (target_node == nullptr)
                    return nullptr;

                if (expr_types_equal(c, stmt, stmt->getSubExpr())) {
                    return target_node;
                }

                AstNode *dest_type_node = get_expr_type(c, stmt);

                AstNode *node = trans_create_node_builtin_fn_call_str(c, "ptrCast");
                node->data.fn_call_expr.params.append(dest_type_node);
                node->data.fn_call_expr.params.append(target_node);
                return maybe_suppress_result(c, result_used, node);
            }
        case clang::CK_NullToPointer:
            return trans_create_node_unsigned(c, 0);
        case clang::CK_NoOp:
            return trans_expr(c, ResultUsedYes, scope, stmt->getSubExpr(), TransRValue);
        case clang::CK_Dependent:
            emit_warning(c, stmt->getBeginLoc(), "TODO handle C translation cast CK_Dependent");
            return nullptr;
        case clang::CK_LValueBitCast:
            emit_warning(c, stmt->getBeginLoc(), "TODO handle C translation cast CK_LValueBitCast");
            return nullptr;
        case clang::CK_BaseToDerived:
            emit_warning(c, stmt->getBeginLoc(), "TODO handle C translation cast CK_BaseToDerived");
            return nullptr;
        case clang::CK_DerivedToBase:
            emit_warning(c, stmt->getBeginLoc(), "TODO handle C translation cast CK_DerivedToBase");
            return nullptr;
        case clang::CK_UncheckedDerivedToBase:
            emit_warning(c, stmt->getBeginLoc(), "TODO handle C translation cast CK_UncheckedDerivedToBase");
            return nullptr;
        case clang::CK_Dynamic:
            emit_warning(c, stmt->getBeginLoc(), "TODO handle C translation cast CK_Dynamic");
            return nullptr;
        case clang::CK_ToUnion:
            emit_warning(c, stmt->getBeginLoc(), "TODO handle C translation cast CK_ToUnion");
            return nullptr;
        case clang::CK_NullToMemberPointer:
            emit_warning(c, stmt->getBeginLoc(), "TODO handle C translation cast CK_NullToMemberPointer");
            return nullptr;
        case clang::CK_BaseToDerivedMemberPointer:
            emit_warning(c, stmt->getBeginLoc(), "TODO handle C translation cast CK_BaseToDerivedMemberPointer");
            return nullptr;
        case clang::CK_DerivedToBaseMemberPointer:
            emit_warning(c, stmt->getBeginLoc(), "TODO handle C translation cast CK_DerivedToBaseMemberPointer");
            return nullptr;
        case clang::CK_MemberPointerToBoolean:
            emit_warning(c, stmt->getBeginLoc(), "TODO handle C translation cast CK_MemberPointerToBoolean");
            return nullptr;
        case clang::CK_ReinterpretMemberPointer:
            emit_warning(c, stmt->getBeginLoc(), "TODO handle C translation cast CK_ReinterpretMemberPointer");
            return nullptr;
        case clang::CK_UserDefinedConversion:
            emit_warning(c, stmt->getBeginLoc(), "TODO handle C translation cast CK_UserDefinedConversion");
            return nullptr;
        case clang::CK_ConstructorConversion:
            emit_warning(c, stmt->getBeginLoc(), "TODO handle C CK_ConstructorConversion");
            return nullptr;
        case clang::CK_IntegralToPointer:
            emit_warning(c, stmt->getBeginLoc(), "TODO handle C CK_IntegralToPointer");
            return nullptr;
        case clang::CK_PointerToIntegral:
            emit_warning(c, stmt->getBeginLoc(), "TODO handle C CK_PointerToIntegral");
            return nullptr;
        case clang::CK_PointerToBoolean:
            emit_warning(c, stmt->getBeginLoc(), "TODO handle C CK_PointerToBoolean");
            return nullptr;
        case clang::CK_ToVoid:
            emit_warning(c, stmt->getBeginLoc(), "TODO handle C CK_ToVoid");
            return nullptr;
        case clang::CK_VectorSplat:
            emit_warning(c, stmt->getBeginLoc(), "TODO handle C CK_VectorSplat");
            return nullptr;
        case clang::CK_IntegralToBoolean:
            emit_warning(c, stmt->getBeginLoc(), "TODO handle C CK_IntegralToBoolean");
            return nullptr;
        case clang::CK_IntegralToFloating:
            emit_warning(c, stmt->getBeginLoc(), "TODO handle C CK_IntegralToFloating");
            return nullptr;
        case clang::CK_FixedPointCast:
            emit_warning(c, stmt->getBeginLoc(), "TODO handle C CK_FixedPointCast");
            return nullptr;
        case clang::CK_FixedPointToBoolean:
            emit_warning(c, stmt->getBeginLoc(), "TODO handle C CK_FixedPointToBoolean");
            return nullptr;
        case clang::CK_FloatingToIntegral:
            emit_warning(c, stmt->getBeginLoc(), "TODO handle C CK_FloatingToIntegral");
            return nullptr;
        case clang::CK_FloatingToBoolean:
            emit_warning(c, stmt->getBeginLoc(), "TODO handle C CK_FloatingToBoolean");
            return nullptr;
        case clang::CK_BooleanToSignedIntegral:
            emit_warning(c, stmt->getBeginLoc(), "TODO handle C CK_BooleanToSignedIntegral");
            return nullptr;
        case clang::CK_FloatingCast:
            emit_warning(c, stmt->getBeginLoc(), "TODO handle C CK_FloatingCast");
            return nullptr;
        case clang::CK_CPointerToObjCPointerCast:
            emit_warning(c, stmt->getBeginLoc(), "TODO handle C CK_CPointerToObjCPointerCast");
            return nullptr;
        case clang::CK_BlockPointerToObjCPointerCast:
            emit_warning(c, stmt->getBeginLoc(), "TODO handle C CK_BlockPointerToObjCPointerCast");
            return nullptr;
        case clang::CK_AnyPointerToBlockPointerCast:
            emit_warning(c, stmt->getBeginLoc(), "TODO handle C CK_AnyPointerToBlockPointerCast");
            return nullptr;
        case clang::CK_ObjCObjectLValueCast:
            emit_warning(c, stmt->getBeginLoc(), "TODO handle C CK_ObjCObjectLValueCast");
            return nullptr;
        case clang::CK_FloatingRealToComplex:
            emit_warning(c, stmt->getBeginLoc(), "TODO handle C CK_FloatingRealToComplex");
            return nullptr;
        case clang::CK_FloatingComplexToReal:
            emit_warning(c, stmt->getBeginLoc(), "TODO handle C CK_FloatingComplexToReal");
            return nullptr;
        case clang::CK_FloatingComplexToBoolean:
            emit_warning(c, stmt->getBeginLoc(), "TODO handle C CK_FloatingComplexToBoolean");
            return nullptr;
        case clang::CK_FloatingComplexCast:
            emit_warning(c, stmt->getBeginLoc(), "TODO handle C CK_FloatingComplexCast");
            return nullptr;
        case clang::CK_FloatingComplexToIntegralComplex:
            emit_warning(c, stmt->getBeginLoc(), "TODO handle C CK_FloatingComplexToIntegralComplex");
            return nullptr;
        case clang::CK_IntegralRealToComplex:
            emit_warning(c, stmt->getBeginLoc(), "TODO handle C CK_IntegralRealToComplex");
            return nullptr;
        case clang::CK_IntegralComplexToReal:
            emit_warning(c, stmt->getBeginLoc(), "TODO handle C CK_IntegralComplexToReal");
            return nullptr;
        case clang::CK_IntegralComplexToBoolean:
            emit_warning(c, stmt->getBeginLoc(), "TODO handle C CK_IntegralComplexToBoolean");
            return nullptr;
        case clang::CK_IntegralComplexCast:
            emit_warning(c, stmt->getBeginLoc(), "TODO handle C CK_IntegralComplexCast");
            return nullptr;
        case clang::CK_IntegralComplexToFloatingComplex:
            emit_warning(c, stmt->getBeginLoc(), "TODO handle C CK_IntegralComplexToFloatingComplex");
            return nullptr;
        case clang::CK_ARCProduceObject:
            emit_warning(c, stmt->getBeginLoc(), "TODO handle C CK_ARCProduceObject");
            return nullptr;
        case clang::CK_ARCConsumeObject:
            emit_warning(c, stmt->getBeginLoc(), "TODO handle C CK_ARCConsumeObject");
            return nullptr;
        case clang::CK_ARCReclaimReturnedObject:
            emit_warning(c, stmt->getBeginLoc(), "TODO handle C CK_ARCReclaimReturnedObject");
            return nullptr;
        case clang::CK_ARCExtendBlockObject:
            emit_warning(c, stmt->getBeginLoc(), "TODO handle C CK_ARCExtendBlockObject");
            return nullptr;
        case clang::CK_AtomicToNonAtomic:
            emit_warning(c, stmt->getBeginLoc(), "TODO handle C CK_AtomicToNonAtomic");
            return nullptr;
        case clang::CK_NonAtomicToAtomic:
            emit_warning(c, stmt->getBeginLoc(), "TODO handle C CK_NonAtomicToAtomic");
            return nullptr;
        case clang::CK_CopyAndAutoreleaseBlockObject:
            emit_warning(c, stmt->getBeginLoc(), "TODO handle C CK_CopyAndAutoreleaseBlockObject");
            return nullptr;
        case clang::CK_BuiltinFnToFnPtr:
            emit_warning(c, stmt->getBeginLoc(), "TODO handle C CK_BuiltinFnToFnPtr");
            return nullptr;
        case clang::CK_ZeroToOCLOpaqueType:
            emit_warning(c, stmt->getBeginLoc(), "TODO handle C CK_ZeroToOCLOpaqueType");
            return nullptr;
        case clang::CK_AddressSpaceConversion:
            emit_warning(c, stmt->getBeginLoc(), "TODO handle C CK_AddressSpaceConversion");
            return nullptr;
        case clang::CK_IntToOCLSampler:
            emit_warning(c, stmt->getBeginLoc(), "TODO handle C CK_IntToOCLSampler");
            return nullptr;
    }
    zig_unreachable();
}

static AstNode *trans_decl_ref_expr(Context *c, TransScope *scope, const clang::DeclRefExpr *stmt, TransLRValue lrval) {
    const clang::ValueDecl *value_decl = stmt->getDecl();
    Buf *c_symbol_name = buf_create_from_str(decl_name(value_decl));
    Buf *zig_symbol_name = trans_lookup_zig_symbol(c, scope, c_symbol_name);
    if (lrval == TransLValue) {
        c->ptr_params.put(zig_symbol_name, true);
    }
    return trans_create_node_symbol(c, zig_symbol_name);
}

static AstNode *trans_create_post_crement(Context *c, ResultUsed result_used, TransScope *scope,
        const clang::UnaryOperator *stmt, BinOpType assign_op)
{
    clang::Expr *op_expr = stmt->getSubExpr();

    if (result_used == ResultUsedNo) {
        // common case
        // c: expr++
        // zig: expr += 1
        return trans_create_node_bin_op(c,
            trans_expr(c, ResultUsedYes, scope, op_expr, TransLValue),
            assign_op,
            trans_create_node_unsigned(c, 1));
    }
    // worst case
    // c: expr++
    // zig: (x: {
    // zig:     const _ref = &expr;
    // zig:     const _tmp = *_ref;
    // zig:     *_ref += 1;
    // zig:     break :x _tmp
    // zig: })
    TransScopeBlock *child_scope = trans_scope_block_create(c, scope);
    Buf *label_name = buf_create_from_str("x");
    child_scope->node->data.block.name = label_name;

    // const _ref = &expr;
    AstNode *expr = trans_expr(c, ResultUsedYes, &child_scope->base, op_expr, TransLValue);
    if (expr == nullptr) return nullptr;
    AstNode *addr_of_expr = trans_create_node_addr_of(c, expr);
    // TODO: avoid name collisions with generated variable names
    Buf* ref_var_name = buf_create_from_str("_ref");
    AstNode *ref_var_decl = trans_create_node_var_decl_local(c, true, ref_var_name, nullptr, addr_of_expr);
    child_scope->node->data.block.statements.append(ref_var_decl);

    // const _tmp = *_ref;
    Buf* tmp_var_name = buf_create_from_str("_tmp");
    AstNode *tmp_var_decl = trans_create_node_var_decl_local(c, true, tmp_var_name, nullptr,
        trans_create_node_ptr_deref(c,
            trans_create_node_symbol(c, ref_var_name)));
    child_scope->node->data.block.statements.append(tmp_var_decl);

    // *_ref += 1;
    AstNode *assign_statement = trans_create_node_bin_op(c,
        trans_create_node_ptr_deref(c,
            trans_create_node_symbol(c, ref_var_name)),
        assign_op,
        trans_create_node_unsigned(c, 1));
    child_scope->node->data.block.statements.append(assign_statement);

    // break :x _tmp
    child_scope->node->data.block.statements.append(trans_create_node_break(c, label_name, trans_create_node_symbol(c, tmp_var_name)));

    return trans_create_node_grouped_expr(c, child_scope->node);
}

static AstNode *trans_create_pre_crement(Context *c, ResultUsed result_used, TransScope *scope,
        const clang::UnaryOperator *stmt, BinOpType assign_op)
{
    clang::Expr *op_expr = stmt->getSubExpr();

    if (result_used == ResultUsedNo) {
        // common case
        // c: ++expr
        // zig: expr += 1
        return trans_create_node_bin_op(c,
            trans_expr(c, ResultUsedYes, scope, op_expr, TransLValue),
            assign_op,
            trans_create_node_unsigned(c, 1));
    }
    // worst case
    // c: ++expr
    // zig: (x: {
    // zig:     const _ref = &expr;
    // zig:     *_ref += 1;
    // zig:     break :x *_ref
    // zig: })
    TransScopeBlock *child_scope = trans_scope_block_create(c, scope);
    Buf *label_name = buf_create_from_str("x");
    child_scope->node->data.block.name = label_name;

    // const _ref = &expr;
    AstNode *expr = trans_expr(c, ResultUsedYes, &child_scope->base, op_expr, TransLValue);
    if (expr == nullptr) return nullptr;
    AstNode *addr_of_expr = trans_create_node_addr_of(c, expr);
    // TODO: avoid name collisions with generated variable names
    Buf* ref_var_name = buf_create_from_str("_ref");
    AstNode *ref_var_decl = trans_create_node_var_decl_local(c, true, ref_var_name, nullptr, addr_of_expr);
    child_scope->node->data.block.statements.append(ref_var_decl);

    // *_ref += 1;
    AstNode *assign_statement = trans_create_node_bin_op(c,
        trans_create_node_ptr_deref(c,
            trans_create_node_symbol(c, ref_var_name)),
        assign_op,
        trans_create_node_unsigned(c, 1));
    child_scope->node->data.block.statements.append(assign_statement);

    // break :x *_ref
    AstNode *deref_expr = trans_create_node_ptr_deref(c,
            trans_create_node_symbol(c, ref_var_name));
    child_scope->node->data.block.statements.append(trans_create_node_break(c, label_name, deref_expr));

    return trans_create_node_grouped_expr(c, child_scope->node);
}

static AstNode *trans_unary_operator(Context *c, ResultUsed result_used, TransScope *scope, const clang::UnaryOperator *stmt) {
    switch (stmt->getOpcode()) {
        case clang::UO_PostInc:
            if (qual_type_has_wrapping_overflow(c, stmt->getType()))
                return trans_create_post_crement(c, result_used, scope, stmt, BinOpTypeAssignPlusWrap);
            else
                return trans_create_post_crement(c, result_used, scope, stmt, BinOpTypeAssignPlus);
        case clang::UO_PostDec:
            if (qual_type_has_wrapping_overflow(c, stmt->getType()))
                return trans_create_post_crement(c, result_used, scope, stmt, BinOpTypeAssignMinusWrap);
            else
                return trans_create_post_crement(c, result_used, scope, stmt, BinOpTypeAssignMinus);
        case clang::UO_PreInc:
            if (qual_type_has_wrapping_overflow(c, stmt->getType()))
                return trans_create_pre_crement(c, result_used, scope, stmt, BinOpTypeAssignPlusWrap);
            else
                return trans_create_pre_crement(c, result_used, scope, stmt, BinOpTypeAssignPlus);
        case clang::UO_PreDec:
            if (qual_type_has_wrapping_overflow(c, stmt->getType()))
                return trans_create_pre_crement(c, result_used, scope, stmt, BinOpTypeAssignMinusWrap);
            else
                return trans_create_pre_crement(c, result_used, scope, stmt, BinOpTypeAssignMinus);
        case clang::UO_AddrOf:
            {
                AstNode *value_node = trans_expr(c, result_used, scope, stmt->getSubExpr(), TransLValue);
                if (value_node == nullptr)
                    return value_node;
                return trans_create_node_addr_of(c, value_node);
            }
        case clang::UO_Deref:
            {
                AstNode *value_node = trans_expr(c, result_used, scope, stmt->getSubExpr(), TransRValue);
                if (value_node == nullptr)
                    return nullptr;
                bool is_fn_ptr = qual_type_is_fn_ptr(stmt->getSubExpr()->getType());
                if (is_fn_ptr)
                    return value_node;
                AstNode *unwrapped = trans_create_node_unwrap_null(c, value_node);
                return trans_create_node_ptr_deref(c, unwrapped);
            }
        case clang::UO_Plus:
            emit_warning(c, stmt->getBeginLoc(), "TODO handle C translation UO_Plus");
            return nullptr;
        case clang::UO_Minus:
            {
                clang::Expr *op_expr = stmt->getSubExpr();
                if (!qual_type_has_wrapping_overflow(c, op_expr->getType())) {
                    AstNode *node = trans_create_node(c, NodeTypePrefixOpExpr);
                    node->data.prefix_op_expr.prefix_op = PrefixOpNegation;

                    node->data.prefix_op_expr.primary_expr = trans_expr(c, ResultUsedYes, scope, op_expr, TransRValue);
                    if (node->data.prefix_op_expr.primary_expr == nullptr)
                        return nullptr;

                    return node;
                } else if (c_is_unsigned_integer(c, op_expr->getType())) {
                    // we gotta emit 0 -% x
                    AstNode *node = trans_create_node(c, NodeTypeBinOpExpr);
                    node->data.bin_op_expr.op1 = trans_create_node_unsigned(c, 0);

                    node->data.bin_op_expr.op2 = trans_expr(c, ResultUsedYes, scope, op_expr, TransRValue);
                    if (node->data.bin_op_expr.op2 == nullptr)
                        return nullptr;

                    node->data.bin_op_expr.bin_op = BinOpTypeSubWrap;
                    return node;
                } else {
                    emit_warning(c, stmt->getBeginLoc(), "C negation with non float non integer");
                    return nullptr;
                }
            }
        case clang::UO_Not:
            {
                clang::Expr *op_expr = stmt->getSubExpr();
                AstNode *sub_node = trans_expr(c, ResultUsedYes, scope, op_expr, TransRValue);
                if (sub_node == nullptr)
                    return nullptr;

                return trans_create_node_prefix_op(c, PrefixOpBinNot, sub_node);
            }
        case clang::UO_LNot:
            {
                clang::Expr *op_expr = stmt->getSubExpr();
                AstNode *sub_node = trans_bool_expr(c, ResultUsedYes, scope, op_expr, TransRValue);
                if (sub_node == nullptr)
                    return nullptr;

                return trans_create_node_prefix_op(c, PrefixOpBoolNot, sub_node);
            }
        case clang::UO_Real:
            emit_warning(c, stmt->getBeginLoc(), "TODO handle C translation UO_Real");
            return nullptr;
        case clang::UO_Imag:
            emit_warning(c, stmt->getBeginLoc(), "TODO handle C translation UO_Imag");
            return nullptr;
        case clang::UO_Extension:
<<<<<<< HEAD
            emit_warning(c, stmt->getBeginLoc(), "TODO handle C translation UO_Extension");
            return nullptr;
=======
            return trans_expr(c, result_used, scope, stmt->getSubExpr(), TransLValue);
>>>>>>> 1b801bdb
        case clang::UO_Coawait:
            emit_warning(c, stmt->getBeginLoc(), "TODO handle C translation UO_Coawait");
            return nullptr;
    }
    zig_unreachable();
}

static int trans_local_declaration(Context *c, TransScope *scope, const clang::DeclStmt *stmt,
        AstNode **out_node, TransScope **out_scope)
{
    // declarations are added via the scope
    *out_node = nullptr;

    TransScopeBlock *scope_block = trans_scope_block_find(scope);
    assert(scope_block != nullptr);

    for (auto iter = stmt->decl_begin(); iter != stmt->decl_end(); iter++) {
        clang::Decl *decl = *iter;
        switch (decl->getKind()) {
            case clang::Decl::Var: {
                clang::VarDecl *var_decl = (clang::VarDecl *)decl;
                clang::QualType qual_type = var_decl->getTypeSourceInfo()->getType();
                AstNode *init_node = nullptr;
                if (var_decl->hasInit()) {
                    init_node = trans_expr(c, ResultUsedYes, scope, var_decl->getInit(), TransRValue);
                    if (init_node == nullptr)
                        return ErrorUnexpected;

                } else {
                    init_node = trans_create_node(c, NodeTypeUndefinedLiteral);
                }
                AstNode *type_node = trans_qual_type(c, qual_type, stmt->getBeginLoc());
                if (type_node == nullptr)
                    return ErrorUnexpected;

                Buf *c_symbol_name = buf_create_from_str(decl_name(var_decl));

                TransScopeVar *var_scope = trans_scope_var_create(c, scope, c_symbol_name);
                scope = &var_scope->base;

                AstNode *node = trans_create_node_var_decl_local(c, qual_type.isConstQualified(),
                        var_scope->zig_name, type_node, init_node);

                scope_block->node->data.block.statements.append(node);
                continue;
            }
            case clang::Decl::AccessSpec:
                emit_warning(c, stmt->getBeginLoc(), "TODO handle decl kind AccessSpec");
                return ErrorUnexpected;
            case clang::Decl::Block:
                emit_warning(c, stmt->getBeginLoc(), "TODO handle C Block");
                return ErrorUnexpected;
            case clang::Decl::Captured:
                emit_warning(c, stmt->getBeginLoc(), "TODO handle C Captured");
                return ErrorUnexpected;
            case clang::Decl::ClassScopeFunctionSpecialization:
                emit_warning(c, stmt->getBeginLoc(), "TODO handle C ClassScopeFunctionSpecialization");
                return ErrorUnexpected;
            case clang::Decl::Empty:
                emit_warning(c, stmt->getBeginLoc(), "TODO handle C Empty");
                return ErrorUnexpected;
            case clang::Decl::Export:
                emit_warning(c, stmt->getBeginLoc(), "TODO handle C Export");
                return ErrorUnexpected;
            case clang::Decl::ExternCContext:
                emit_warning(c, stmt->getBeginLoc(), "TODO handle C ExternCContext");
                return ErrorUnexpected;
            case clang::Decl::FileScopeAsm:
                emit_warning(c, stmt->getBeginLoc(), "TODO handle C FileScopeAsm");
                return ErrorUnexpected;
            case clang::Decl::Friend:
                emit_warning(c, stmt->getBeginLoc(), "TODO handle C Friend");
                return ErrorUnexpected;
            case clang::Decl::FriendTemplate:
                emit_warning(c, stmt->getBeginLoc(), "TODO handle C FriendTemplate");
                return ErrorUnexpected;
            case clang::Decl::Import:
                emit_warning(c, stmt->getBeginLoc(), "TODO handle C Import");
                return ErrorUnexpected;
            case clang::Decl::LinkageSpec:
                emit_warning(c, stmt->getBeginLoc(), "TODO handle C LinkageSpec");
                return ErrorUnexpected;
            case clang::Decl::Label:
                emit_warning(c, stmt->getBeginLoc(), "TODO handle C Label");
                return ErrorUnexpected;
            case clang::Decl::Namespace:
                emit_warning(c, stmt->getBeginLoc(), "TODO handle C Namespace");
                return ErrorUnexpected;
            case clang::Decl::NamespaceAlias:
                emit_warning(c, stmt->getBeginLoc(), "TODO handle C NamespaceAlias");
                return ErrorUnexpected;
            case clang::Decl::ObjCCompatibleAlias:
                emit_warning(c, stmt->getBeginLoc(), "TODO handle C ObjCCompatibleAlias");
                return ErrorUnexpected;
            case clang::Decl::ObjCCategory:
                emit_warning(c, stmt->getBeginLoc(), "TODO handle C ObjCCategory");
                return ErrorUnexpected;
            case clang::Decl::ObjCCategoryImpl:
                emit_warning(c, stmt->getBeginLoc(), "TODO handle C ObjCCategoryImpl");
                return ErrorUnexpected;
            case clang::Decl::ObjCImplementation:
                emit_warning(c, stmt->getBeginLoc(), "TODO handle C ObjCImplementation");
                return ErrorUnexpected;
            case clang::Decl::ObjCInterface:
                emit_warning(c, stmt->getBeginLoc(), "TODO handle C ObjCInterface");
                return ErrorUnexpected;
            case clang::Decl::ObjCProtocol:
                emit_warning(c, stmt->getBeginLoc(), "TODO handle C ObjCProtocol");
                return ErrorUnexpected;
            case clang::Decl::ObjCMethod:
                emit_warning(c, stmt->getBeginLoc(), "TODO handle C ObjCMethod");
                return ErrorUnexpected;
            case clang::Decl::ObjCProperty:
                emit_warning(c, stmt->getBeginLoc(), "TODO handle C ObjCProperty");
                return ErrorUnexpected;
            case clang::Decl::BuiltinTemplate:
                emit_warning(c, stmt->getBeginLoc(), "TODO handle C BuiltinTemplate");
                return ErrorUnexpected;
            case clang::Decl::ClassTemplate:
                emit_warning(c, stmt->getBeginLoc(), "TODO handle C ClassTemplate");
                return ErrorUnexpected;
            case clang::Decl::FunctionTemplate:
                emit_warning(c, stmt->getBeginLoc(), "TODO handle C FunctionTemplate");
                return ErrorUnexpected;
            case clang::Decl::TypeAliasTemplate:
                emit_warning(c, stmt->getBeginLoc(), "TODO handle C TypeAliasTemplate");
                return ErrorUnexpected;
            case clang::Decl::VarTemplate:
                emit_warning(c, stmt->getBeginLoc(), "TODO handle C VarTemplate");
                return ErrorUnexpected;
            case clang::Decl::TemplateTemplateParm:
                emit_warning(c, stmt->getBeginLoc(), "TODO handle C TemplateTemplateParm");
                return ErrorUnexpected;
            case clang::Decl::Enum:
                emit_warning(c, stmt->getBeginLoc(), "TODO handle C Enum");
                return ErrorUnexpected;
            case clang::Decl::Record:
                emit_warning(c, stmt->getBeginLoc(), "TODO handle C Record");
                return ErrorUnexpected;
            case clang::Decl::CXXRecord:
                emit_warning(c, stmt->getBeginLoc(), "TODO handle C CXXRecord");
                return ErrorUnexpected;
            case clang::Decl::ClassTemplateSpecialization:
                emit_warning(c, stmt->getBeginLoc(), "TODO handle C ClassTemplateSpecialization");
                return ErrorUnexpected;
            case clang::Decl::ClassTemplatePartialSpecialization:
                emit_warning(c, stmt->getBeginLoc(), "TODO handle C ClassTemplatePartialSpecialization");
                return ErrorUnexpected;
            case clang::Decl::TemplateTypeParm:
                emit_warning(c, stmt->getBeginLoc(), "TODO handle C TemplateTypeParm");
                return ErrorUnexpected;
            case clang::Decl::ObjCTypeParam:
                emit_warning(c, stmt->getBeginLoc(), "TODO handle C ObjCTypeParam");
                return ErrorUnexpected;
            case clang::Decl::TypeAlias:
                emit_warning(c, stmt->getBeginLoc(), "TODO handle C TypeAlias");
                return ErrorUnexpected;
            case clang::Decl::Typedef:
                emit_warning(c, stmt->getBeginLoc(), "TODO handle C Typedef");
                return ErrorUnexpected;
            case clang::Decl::UnresolvedUsingTypename:
                emit_warning(c, stmt->getBeginLoc(), "TODO handle C UnresolvedUsingTypename");
                return ErrorUnexpected;
            case clang::Decl::Using:
                emit_warning(c, stmt->getBeginLoc(), "TODO handle C Using");
                return ErrorUnexpected;
            case clang::Decl::UsingDirective:
                emit_warning(c, stmt->getBeginLoc(), "TODO handle C UsingDirective");
                return ErrorUnexpected;
            case clang::Decl::UsingPack:
                emit_warning(c, stmt->getBeginLoc(), "TODO handle C UsingPack");
                return ErrorUnexpected;
            case clang::Decl::UsingShadow:
                emit_warning(c, stmt->getBeginLoc(), "TODO handle C UsingShadow");
                return ErrorUnexpected;
            case clang::Decl::ConstructorUsingShadow:
                emit_warning(c, stmt->getBeginLoc(), "TODO handle C ConstructorUsingShadow");
                return ErrorUnexpected;
            case clang::Decl::Binding:
                emit_warning(c, stmt->getBeginLoc(), "TODO handle C Binding");
                return ErrorUnexpected;
            case clang::Decl::Field:
                emit_warning(c, stmt->getBeginLoc(), "TODO handle C Field");
                return ErrorUnexpected;
            case clang::Decl::ObjCAtDefsField:
                emit_warning(c, stmt->getBeginLoc(), "TODO handle C ObjCAtDefsField");
                return ErrorUnexpected;
            case clang::Decl::ObjCIvar:
                emit_warning(c, stmt->getBeginLoc(), "TODO handle C ObjCIvar");
                return ErrorUnexpected;
            case clang::Decl::Function:
                emit_warning(c, stmt->getBeginLoc(), "TODO handle C Function");
                return ErrorUnexpected;
            case clang::Decl::CXXDeductionGuide:
                emit_warning(c, stmt->getBeginLoc(), "TODO handle C CXXDeductionGuide");
                return ErrorUnexpected;
            case clang::Decl::CXXMethod:
                emit_warning(c, stmt->getBeginLoc(), "TODO handle C CXXMethod");
                return ErrorUnexpected;
            case clang::Decl::CXXConstructor:
                emit_warning(c, stmt->getBeginLoc(), "TODO handle C CXXConstructor");
                return ErrorUnexpected;
            case clang::Decl::CXXConversion:
                emit_warning(c, stmt->getBeginLoc(), "TODO handle C CXXConversion");
                return ErrorUnexpected;
            case clang::Decl::CXXDestructor:
                emit_warning(c, stmt->getBeginLoc(), "TODO handle C CXXDestructor");
                return ErrorUnexpected;
            case clang::Decl::MSProperty:
                emit_warning(c, stmt->getBeginLoc(), "TODO handle C MSProperty");
                return ErrorUnexpected;
            case clang::Decl::NonTypeTemplateParm:
                emit_warning(c, stmt->getBeginLoc(), "TODO handle C NonTypeTemplateParm");
                return ErrorUnexpected;
            case clang::Decl::Decomposition:
                emit_warning(c, stmt->getBeginLoc(), "TODO handle C Decomposition");
                return ErrorUnexpected;
            case clang::Decl::ImplicitParam:
                emit_warning(c, stmt->getBeginLoc(), "TODO handle C ImplicitParam");
                return ErrorUnexpected;
            case clang::Decl::OMPCapturedExpr:
                emit_warning(c, stmt->getBeginLoc(), "TODO handle C OMPCapturedExpr");
                return ErrorUnexpected;
            case clang::Decl::ParmVar:
                emit_warning(c, stmt->getBeginLoc(), "TODO handle C ParmVar");
                return ErrorUnexpected;
            case clang::Decl::VarTemplateSpecialization:
                emit_warning(c, stmt->getBeginLoc(), "TODO handle C VarTemplateSpecialization");
                return ErrorUnexpected;
            case clang::Decl::VarTemplatePartialSpecialization:
                emit_warning(c, stmt->getBeginLoc(), "TODO handle C VarTemplatePartialSpecialization");
                return ErrorUnexpected;
            case clang::Decl::EnumConstant:
                emit_warning(c, stmt->getBeginLoc(), "TODO handle C EnumConstant");
                return ErrorUnexpected;
            case clang::Decl::IndirectField:
                emit_warning(c, stmt->getBeginLoc(), "TODO handle C IndirectField");
                return ErrorUnexpected;
            case clang::Decl::OMPDeclareReduction:
                emit_warning(c, stmt->getBeginLoc(), "TODO handle C OMPDeclareReduction");
                return ErrorUnexpected;
            case clang::Decl::UnresolvedUsingValue:
                emit_warning(c, stmt->getBeginLoc(), "TODO handle C UnresolvedUsingValue");
                return ErrorUnexpected;
            case clang::Decl::OMPRequires:
                emit_warning(c, stmt->getBeginLoc(), "TODO handle C OMPRequires");
                return ErrorUnexpected;
            case clang::Decl::OMPThreadPrivate:
                emit_warning(c, stmt->getBeginLoc(), "TODO handle C OMPThreadPrivate");
                return ErrorUnexpected;
            case clang::Decl::ObjCPropertyImpl:
                emit_warning(c, stmt->getBeginLoc(), "TODO handle C ObjCPropertyImpl");
                return ErrorUnexpected;
            case clang::Decl::PragmaComment:
                emit_warning(c, stmt->getBeginLoc(), "TODO handle C PragmaComment");
                return ErrorUnexpected;
            case clang::Decl::PragmaDetectMismatch:
                emit_warning(c, stmt->getBeginLoc(), "TODO handle C PragmaDetectMismatch");
                return ErrorUnexpected;
            case clang::Decl::StaticAssert:
                emit_warning(c, stmt->getBeginLoc(), "TODO handle C StaticAssert");
                return ErrorUnexpected;
            case clang::Decl::TranslationUnit:
                emit_warning(c, stmt->getBeginLoc(), "TODO handle C TranslationUnit");
                return ErrorUnexpected;
        }
        zig_unreachable();
    }

    *out_scope = scope;
    return ErrorNone;
}

static AstNode *to_enum_zero_cmp(Context *c, AstNode *expr, AstNode *enum_type) {
    AstNode *tag_type = trans_create_node_builtin_fn_call_str(c, "TagType");
    tag_type->data.fn_call_expr.params.append(enum_type);

    // @TagType(Enum)(0)
    AstNode *zero = trans_create_node_unsigned_negative(c, 0, false);
    AstNode *casted_zero = trans_create_node_fn_call_1(c, tag_type, zero);

    // @bitCast(Enum, @TagType(Enum)(0))
    AstNode *bitcast = trans_create_node_builtin_fn_call_str(c, "bitCast");
    bitcast->data.fn_call_expr.params.append(enum_type);
    bitcast->data.fn_call_expr.params.append(casted_zero);

    return trans_create_node_bin_op(c, expr, BinOpTypeCmpNotEq, bitcast);
}

static AstNode *trans_bool_expr(Context *c, ResultUsed result_used, TransScope *scope, const clang::Expr *expr, TransLRValue lrval) {
    AstNode *res = trans_expr(c, result_used, scope, expr, lrval);
    if (res == nullptr)
        return nullptr;

    switch (res->type) {
        case NodeTypeBinOpExpr:
            switch (res->data.bin_op_expr.bin_op) {
                case BinOpTypeBoolOr:
                case BinOpTypeBoolAnd:
                case BinOpTypeCmpEq:
                case BinOpTypeCmpNotEq:
                case BinOpTypeCmpLessThan:
                case BinOpTypeCmpGreaterThan:
                case BinOpTypeCmpLessOrEq:
                case BinOpTypeCmpGreaterOrEq:
                    return res;
                default:
                    break;
            }

        case NodeTypePrefixOpExpr:
            switch (res->data.prefix_op_expr.prefix_op) {
                case PrefixOpBoolNot:
                    return res;
                default:
                    break;
            }

        case NodeTypeBoolLiteral:
            return res;

        default:
            break;
    }


    const clang::Type *ty = get_expr_qual_type_before_implicit_cast(c, expr).getTypePtr();
    auto classs = ty->getTypeClass();
    switch (classs) {
        case clang::Type::Builtin:
        {
            const clang::BuiltinType *builtin_ty = static_cast<const clang::BuiltinType*>(ty);
            switch (builtin_ty->getKind()) {
                case clang::BuiltinType::Bool:
                case clang::BuiltinType::Char_U:
                case clang::BuiltinType::UChar:
                case clang::BuiltinType::Char_S:
                case clang::BuiltinType::SChar:
                case clang::BuiltinType::UShort:
                case clang::BuiltinType::UInt:
                case clang::BuiltinType::ULong:
                case clang::BuiltinType::ULongLong:
                case clang::BuiltinType::Short:
                case clang::BuiltinType::Int:
                case clang::BuiltinType::Long:
                case clang::BuiltinType::LongLong:
                case clang::BuiltinType::UInt128:
                case clang::BuiltinType::Int128:
                case clang::BuiltinType::Float:
                case clang::BuiltinType::Double:
                case clang::BuiltinType::Float128:
                case clang::BuiltinType::LongDouble:
                case clang::BuiltinType::WChar_U:
                case clang::BuiltinType::Char8:
                case clang::BuiltinType::Char16:
                case clang::BuiltinType::Char32:
                case clang::BuiltinType::WChar_S:
                case clang::BuiltinType::Float16:
                    return trans_create_node_bin_op(c, res, BinOpTypeCmpNotEq, trans_create_node_unsigned_negative(c, 0, false));
                case clang::BuiltinType::NullPtr:
                    return trans_create_node_bin_op(c, res, BinOpTypeCmpNotEq,
                            trans_create_node_unsigned(c, 0));

                case clang::BuiltinType::Void:
                case clang::BuiltinType::Half:
                case clang::BuiltinType::ObjCId:
                case clang::BuiltinType::ObjCClass:
                case clang::BuiltinType::ObjCSel:
                case clang::BuiltinType::OMPArraySection:
                case clang::BuiltinType::Dependent:
                case clang::BuiltinType::Overload:
                case clang::BuiltinType::BoundMember:
                case clang::BuiltinType::PseudoObject:
                case clang::BuiltinType::UnknownAny:
                case clang::BuiltinType::BuiltinFn:
                case clang::BuiltinType::ARCUnbridgedCast:
                case clang::BuiltinType::OCLImage1dRO:
                case clang::BuiltinType::OCLImage1dArrayRO:
                case clang::BuiltinType::OCLImage1dBufferRO:
                case clang::BuiltinType::OCLImage2dRO:
                case clang::BuiltinType::OCLImage2dArrayRO:
                case clang::BuiltinType::OCLImage2dDepthRO:
                case clang::BuiltinType::OCLImage2dArrayDepthRO:
                case clang::BuiltinType::OCLImage2dMSAARO:
                case clang::BuiltinType::OCLImage2dArrayMSAARO:
                case clang::BuiltinType::OCLImage2dMSAADepthRO:
                case clang::BuiltinType::OCLImage2dArrayMSAADepthRO:
                case clang::BuiltinType::OCLImage3dRO:
                case clang::BuiltinType::OCLImage1dWO:
                case clang::BuiltinType::OCLImage1dArrayWO:
                case clang::BuiltinType::OCLImage1dBufferWO:
                case clang::BuiltinType::OCLImage2dWO:
                case clang::BuiltinType::OCLImage2dArrayWO:
                case clang::BuiltinType::OCLImage2dDepthWO:
                case clang::BuiltinType::OCLImage2dArrayDepthWO:
                case clang::BuiltinType::OCLImage2dMSAAWO:
                case clang::BuiltinType::OCLImage2dArrayMSAAWO:
                case clang::BuiltinType::OCLImage2dMSAADepthWO:
                case clang::BuiltinType::OCLImage2dArrayMSAADepthWO:
                case clang::BuiltinType::OCLImage3dWO:
                case clang::BuiltinType::OCLImage1dRW:
                case clang::BuiltinType::OCLImage1dArrayRW:
                case clang::BuiltinType::OCLImage1dBufferRW:
                case clang::BuiltinType::OCLImage2dRW:
                case clang::BuiltinType::OCLImage2dArrayRW:
                case clang::BuiltinType::OCLImage2dDepthRW:
                case clang::BuiltinType::OCLImage2dArrayDepthRW:
                case clang::BuiltinType::OCLImage2dMSAARW:
                case clang::BuiltinType::OCLImage2dArrayMSAARW:
                case clang::BuiltinType::OCLImage2dMSAADepthRW:
                case clang::BuiltinType::OCLImage2dArrayMSAADepthRW:
                case clang::BuiltinType::OCLImage3dRW:
                case clang::BuiltinType::OCLSampler:
                case clang::BuiltinType::OCLEvent:
                case clang::BuiltinType::OCLClkEvent:
                case clang::BuiltinType::OCLQueue:
                case clang::BuiltinType::OCLReserveID:
                case clang::BuiltinType::ShortAccum:
                case clang::BuiltinType::Accum:
                case clang::BuiltinType::LongAccum:
                case clang::BuiltinType::UShortAccum:
                case clang::BuiltinType::UAccum:
                case clang::BuiltinType::ULongAccum:
                case clang::BuiltinType::ShortFract:
                case clang::BuiltinType::Fract:
                case clang::BuiltinType::LongFract:
                case clang::BuiltinType::UShortFract:
                case clang::BuiltinType::UFract:
                case clang::BuiltinType::ULongFract:
                case clang::BuiltinType::SatShortAccum:
                case clang::BuiltinType::SatAccum:
                case clang::BuiltinType::SatLongAccum:
                case clang::BuiltinType::SatUShortAccum:
                case clang::BuiltinType::SatUAccum:
                case clang::BuiltinType::SatULongAccum:
                case clang::BuiltinType::SatShortFract:
                case clang::BuiltinType::SatFract:
                case clang::BuiltinType::SatLongFract:
                case clang::BuiltinType::SatUShortFract:
                case clang::BuiltinType::SatUFract:
                case clang::BuiltinType::SatULongFract:
                case clang::BuiltinType::OCLIntelSubgroupAVCMcePayload:
                case clang::BuiltinType::OCLIntelSubgroupAVCImePayload:
                case clang::BuiltinType::OCLIntelSubgroupAVCRefPayload:
                case clang::BuiltinType::OCLIntelSubgroupAVCSicPayload:
                case clang::BuiltinType::OCLIntelSubgroupAVCMceResult:
                case clang::BuiltinType::OCLIntelSubgroupAVCImeResult:
                case clang::BuiltinType::OCLIntelSubgroupAVCRefResult:
                case clang::BuiltinType::OCLIntelSubgroupAVCSicResult:
                case clang::BuiltinType::OCLIntelSubgroupAVCImeResultSingleRefStreamout:
                case clang::BuiltinType::OCLIntelSubgroupAVCImeResultDualRefStreamout:
                case clang::BuiltinType::OCLIntelSubgroupAVCImeSingleRefStreamin:
                case clang::BuiltinType::OCLIntelSubgroupAVCImeDualRefStreamin:
                    return res;
            }
            break;
        }
        case clang::Type::Pointer:
            return trans_create_node_bin_op(c, res, BinOpTypeCmpNotEq,
                    trans_create_node_unsigned(c, 0));

        case clang::Type::Typedef:
        {
            const clang::TypedefType *typedef_ty = static_cast<const clang::TypedefType*>(ty);
            const clang::TypedefNameDecl *typedef_decl = typedef_ty->getDecl();
            auto existing_entry = c->decl_table.maybe_get((void*)typedef_decl->getCanonicalDecl());
            if (existing_entry) {
                return existing_entry->value;
            }

            return res;
        }

        case clang::Type::Enum:
        {
            const clang::EnumType *enum_ty = static_cast<const clang::EnumType*>(ty);
            AstNode *enum_type = resolve_enum_decl(c, enum_ty->getDecl());
            return to_enum_zero_cmp(c, res, enum_type);
        }

        case clang::Type::Elaborated:
        {
            const clang::ElaboratedType *elaborated_ty = static_cast<const clang::ElaboratedType*>(ty);
            switch (elaborated_ty->getKeyword()) {
                case clang::ETK_Enum: {
                    AstNode *enum_type = trans_qual_type(c, elaborated_ty->getNamedType(), expr->getBeginLoc());
                    return to_enum_zero_cmp(c, res, enum_type);
                }
                case clang::ETK_Struct:
                case clang::ETK_Union:
                case clang::ETK_Interface:
                case clang::ETK_Class:
                case clang::ETK_Typename:
                case clang::ETK_None:
                    return res;
            }
        }

        case clang::Type::FunctionProto:
        case clang::Type::Record:
        case clang::Type::ConstantArray:
        case clang::Type::Paren:
        case clang::Type::Decayed:
        case clang::Type::Attributed:
        case clang::Type::IncompleteArray:
        case clang::Type::BlockPointer:
        case clang::Type::LValueReference:
        case clang::Type::RValueReference:
        case clang::Type::MemberPointer:
        case clang::Type::VariableArray:
        case clang::Type::DependentSizedArray:
        case clang::Type::DependentSizedExtVector:
        case clang::Type::Vector:
        case clang::Type::ExtVector:
        case clang::Type::FunctionNoProto:
        case clang::Type::UnresolvedUsing:
        case clang::Type::Adjusted:
        case clang::Type::TypeOfExpr:
        case clang::Type::TypeOf:
        case clang::Type::Decltype:
        case clang::Type::UnaryTransform:
        case clang::Type::TemplateTypeParm:
        case clang::Type::SubstTemplateTypeParm:
        case clang::Type::SubstTemplateTypeParmPack:
        case clang::Type::TemplateSpecialization:
        case clang::Type::Auto:
        case clang::Type::InjectedClassName:
        case clang::Type::DependentName:
        case clang::Type::DependentTemplateSpecialization:
        case clang::Type::PackExpansion:
        case clang::Type::ObjCObject:
        case clang::Type::ObjCInterface:
        case clang::Type::Complex:
        case clang::Type::ObjCObjectPointer:
        case clang::Type::Atomic:
        case clang::Type::Pipe:
        case clang::Type::ObjCTypeParam:
        case clang::Type::DeducedTemplateSpecialization:
        case clang::Type::DependentAddressSpace:
        case clang::Type::DependentVector:
            return res;
    }
    zig_unreachable();
}

static AstNode *trans_while_loop(Context *c, TransScope *scope, const clang::WhileStmt *stmt) {
    TransScopeWhile *while_scope = trans_scope_while_create(c, scope);

    while_scope->node->data.while_expr.condition = trans_bool_expr(c, ResultUsedYes, scope, stmt->getCond(), TransRValue);
    if (while_scope->node->data.while_expr.condition == nullptr)
        return nullptr;

    TransScope *body_scope = trans_stmt(c, &while_scope->base, stmt->getBody(),
            &while_scope->node->data.while_expr.body);
    if (body_scope == nullptr)
        return nullptr;

    return while_scope->node;
}

static AstNode *trans_if_statement(Context *c, TransScope *scope, const clang::IfStmt *stmt) {
    // if (c) t
    // if (c) t else e
    AstNode *if_node = trans_create_node(c, NodeTypeIfBoolExpr);

    TransScope *then_scope = trans_stmt(c, scope, stmt->getThen(), &if_node->data.if_bool_expr.then_block);
    if (then_scope == nullptr)
        return nullptr;

    if (stmt->getElse() != nullptr) {
        TransScope *else_scope = trans_stmt(c, scope, stmt->getElse(), &if_node->data.if_bool_expr.else_node);
        if (else_scope == nullptr)
            return nullptr;
    }

    if_node->data.if_bool_expr.condition = trans_bool_expr(c, ResultUsedYes, scope, stmt->getCond(), TransRValue);
    if (if_node->data.if_bool_expr.condition == nullptr)
        return nullptr;

    return if_node;
}

static AstNode *trans_call_expr(Context *c, ResultUsed result_used, TransScope *scope, const clang::CallExpr *stmt) {
    AstNode *node = trans_create_node(c, NodeTypeFnCallExpr);

    AstNode *callee_raw_node = trans_expr(c, ResultUsedYes, scope, stmt->getCallee(), TransRValue);
    if (callee_raw_node == nullptr)
        return nullptr;

    bool is_ptr = false;
    const clang::FunctionProtoType *fn_ty = qual_type_get_fn_proto(stmt->getCallee()->getType(), &is_ptr);
    AstNode *callee_node = nullptr;
    if (is_ptr && fn_ty) {
        if (stmt->getCallee()->getStmtClass() == clang::Stmt::ImplicitCastExprClass) {
            const clang::ImplicitCastExpr *implicit_cast = static_cast<const clang::ImplicitCastExpr *>(stmt->getCallee());
            if (implicit_cast->getCastKind() == clang::CK_FunctionToPointerDecay) {
                if (implicit_cast->getSubExpr()->getStmtClass() == clang::Stmt::DeclRefExprClass) {
                    const clang::DeclRefExpr *decl_ref = static_cast<const clang::DeclRefExpr *>(implicit_cast->getSubExpr());
                    const clang::Decl *decl = decl_ref->getFoundDecl();
                    if (decl->getKind() == clang::Decl::Function) {
                        callee_node = callee_raw_node;
                    }
                }
            }
        }
        if (callee_node == nullptr) {
            callee_node = trans_create_node_unwrap_null(c, callee_raw_node);
        }
    } else {
        callee_node = callee_raw_node;
    }

    node->data.fn_call_expr.fn_ref_expr = callee_node;

    unsigned num_args = stmt->getNumArgs();
    const clang::Expr * const* args = stmt->getArgs();
    for (unsigned i = 0; i < num_args; i += 1) {
        AstNode *arg_node = trans_expr(c, ResultUsedYes, scope, args[i], TransRValue);
        if (arg_node == nullptr)
            return nullptr;

        node->data.fn_call_expr.params.append(arg_node);
    }

    if (result_used == ResultUsedNo && fn_ty && !qual_type_canon(fn_ty->getReturnType())->isVoidType()) {
        node = trans_create_node_bin_op(c, trans_create_node_symbol_str(c, "_"), BinOpTypeAssign, node);
    }

    return node;
}

static AstNode *trans_member_expr(Context *c, ResultUsed result_used, TransScope *scope,
    const clang::MemberExpr *stmt)
{
    AstNode *container_node = trans_expr(c, ResultUsedYes, scope, stmt->getBase(), TransRValue);
    if (container_node == nullptr)
        return nullptr;

    if (stmt->isArrow()) {
        container_node = trans_create_node_unwrap_null(c, container_node);
    }

    const char *name = decl_name(stmt->getMemberDecl());

    AstNode *node = trans_create_node_field_access_str(c, container_node, name);
    return maybe_suppress_result(c, result_used, node);
}

static AstNode *trans_array_subscript_expr(Context *c, ResultUsed result_used, TransScope *scope, const clang::ArraySubscriptExpr *stmt) {
    AstNode *container_node = trans_expr(c, ResultUsedYes, scope, stmt->getBase(), TransRValue);
    if (container_node == nullptr)
        return nullptr;

    AstNode *idx_node = trans_expr(c, ResultUsedYes, scope, stmt->getIdx(), TransRValue);
    if (idx_node == nullptr)
        return nullptr;


    AstNode *node = trans_create_node(c, NodeTypeArrayAccessExpr);
    node->data.array_access_expr.array_ref_expr = container_node;
    node->data.array_access_expr.subscript = idx_node;
    return maybe_suppress_result(c, result_used, node);
}

static AstNode *trans_c_style_cast_expr(Context *c, ResultUsed result_used, TransScope *scope,
        const clang::CStyleCastExpr *stmt, TransLRValue lrvalue)
{
    AstNode *sub_expr_node = trans_expr(c, ResultUsedYes, scope, stmt->getSubExpr(), lrvalue);
    if (sub_expr_node == nullptr)
        return nullptr;

<<<<<<< HEAD
    return trans_c_cast(c, stmt->getBeginLoc(), stmt->getType(), stmt->getSubExpr()->getType(), sub_expr_node);
=======
    AstNode *cast = trans_c_cast(c, stmt->getLocStart(), stmt->getType(), stmt->getSubExpr()->getType(), sub_expr_node);
    if (cast == nullptr)
        return nullptr;

    return maybe_suppress_result(c, result_used, cast);
>>>>>>> 1b801bdb
}

static AstNode *trans_unary_expr_or_type_trait_expr(Context *c, ResultUsed result_used,
        TransScope *scope, const clang::UnaryExprOrTypeTraitExpr *stmt)
{
    AstNode *type_node = trans_qual_type(c, stmt->getTypeOfArgument(), stmt->getBeginLoc());
    if (type_node == nullptr)
        return nullptr;

    AstNode *node = trans_create_node_builtin_fn_call_str(c, "sizeOf");
    node->data.fn_call_expr.params.append(type_node);
    return maybe_suppress_result(c, result_used, node);
}

static AstNode *trans_do_loop(Context *c, TransScope *parent_scope, const clang::DoStmt *stmt) {
    TransScopeWhile *while_scope = trans_scope_while_create(c, parent_scope);

    while_scope->node->data.while_expr.condition = trans_create_node_bool(c, true);

    AstNode *body_node;
    TransScope *child_scope;
    if (stmt->getBody()->getStmtClass() == clang::Stmt::CompoundStmtClass) {
        // there's already a block in C, so we'll append our condition to it.
        // c: do {
        // c:   a;
        // c:   b;
        // c: } while(c);
        // zig: while (true) {
        // zig:   a;
        // zig:   b;
        // zig:   if (!cond) break;
        // zig: }

        // We call the low level function so that we can set child_scope to the scope of the generated block.
        if (trans_stmt_extra(c, &while_scope->base, stmt->getBody(), ResultUsedNo, TransRValue, &body_node,
            nullptr, &child_scope))
        {
            return nullptr;
        }
        assert(body_node->type == NodeTypeBlock);
    } else {
        // the C statement is without a block, so we need to create a block to contain it.
        // c: do
        // c:   a;
        // c: while(c);
        // zig: while (true) {
        // zig:   a;
        // zig:   if (!cond) break;
        // zig: }
        TransScopeBlock *child_block_scope = trans_scope_block_create(c, &while_scope->base);
        body_node = child_block_scope->node;
        AstNode *child_statement;
        child_scope = trans_stmt(c, &child_block_scope->base, stmt->getBody(), &child_statement);
        if (child_scope == nullptr) return nullptr;
        if (child_statement != nullptr) {
            body_node->data.block.statements.append(child_statement);
        }
    }

    // if (!cond) break;
    AstNode *condition_node = trans_expr(c, ResultUsedYes, child_scope, stmt->getCond(), TransRValue);
    if (condition_node == nullptr) return nullptr;
    AstNode *terminator_node = trans_create_node(c, NodeTypeIfBoolExpr);
    terminator_node->data.if_bool_expr.condition = trans_create_node_prefix_op(c, PrefixOpBoolNot, condition_node);
    terminator_node->data.if_bool_expr.then_block = trans_create_node(c, NodeTypeBreak);

    assert(terminator_node != nullptr);
    body_node->data.block.statements.append(terminator_node);

    while_scope->node->data.while_expr.body = body_node;

    return while_scope->node;
}

static AstNode *trans_for_loop(Context *c, TransScope *parent_scope, const clang::ForStmt *stmt) {
    AstNode *loop_block_node;
    TransScopeWhile *while_scope;
    TransScope *cond_scope;
    const clang::Stmt *init_stmt = stmt->getInit();
    if (init_stmt == nullptr) {
        while_scope = trans_scope_while_create(c, parent_scope);
        loop_block_node = while_scope->node;
        cond_scope = parent_scope;
    } else {
        TransScopeBlock *child_scope = trans_scope_block_create(c, parent_scope);
        loop_block_node = child_scope->node;

        AstNode *vars_node;
        cond_scope = trans_stmt(c, &child_scope->base, init_stmt, &vars_node);
        if (cond_scope == nullptr)
            return nullptr;
        if (vars_node != nullptr)
            child_scope->node->data.block.statements.append(vars_node);

        while_scope = trans_scope_while_create(c, cond_scope);

        child_scope->node->data.block.statements.append(while_scope->node);
    }

    const clang::Stmt *cond_stmt = stmt->getCond();
    if (cond_stmt == nullptr) {
        while_scope->node->data.while_expr.condition = trans_create_node_bool(c, true);
    } else {
        if (clang::Expr::classof(cond_stmt)) {
            const clang::Expr *cond_expr = static_cast<const clang::Expr*>(cond_stmt);
            while_scope->node->data.while_expr.condition = trans_bool_expr(c, ResultUsedYes, cond_scope, cond_expr, TransRValue);

            if (while_scope->node->data.while_expr.condition == nullptr)
                return nullptr;
        } else {
            TransScope *end_cond_scope = trans_stmt(c, cond_scope, cond_stmt,
                                                    &while_scope->node->data.while_expr.condition);
            if (end_cond_scope == nullptr)
                return nullptr;
        }
    }

    const clang::Stmt *inc_stmt = stmt->getInc();
    if (inc_stmt != nullptr) {
        AstNode *inc_node;
        TransScope *inc_scope = trans_stmt(c, cond_scope, inc_stmt, &inc_node);
        if (inc_scope == nullptr)
            return nullptr;
        while_scope->node->data.while_expr.continue_expr = inc_node;
    }

    AstNode *body_statement;
    TransScope *body_scope = trans_stmt(c, &while_scope->base, stmt->getBody(), &body_statement);
    if (body_scope == nullptr)
        return nullptr;

    if (body_statement == nullptr) {
        while_scope->node->data.while_expr.body = trans_create_node(c, NodeTypeBlock);
    } else {
        while_scope->node->data.while_expr.body = body_statement;
    }

    return loop_block_node;
}

static AstNode *trans_switch_stmt(Context *c, TransScope *parent_scope, const clang::SwitchStmt *stmt) {
    TransScopeBlock *block_scope = trans_scope_block_create(c, parent_scope);

    TransScopeSwitch *switch_scope;

    const clang::DeclStmt *var_decl_stmt = stmt->getConditionVariableDeclStmt();
    if (var_decl_stmt == nullptr) {
        switch_scope = trans_scope_switch_create(c, &block_scope->base);
    } else {
        AstNode *vars_node;
        TransScope *var_scope = trans_stmt(c, &block_scope->base, var_decl_stmt, &vars_node);
        if (var_scope == nullptr)
            return nullptr;
        if (vars_node != nullptr)
            block_scope->node->data.block.statements.append(vars_node);
        switch_scope = trans_scope_switch_create(c, var_scope);
    }
    block_scope->node->data.block.statements.append(switch_scope->switch_node);

    // TODO avoid name collisions
    Buf *end_label_name = buf_create_from_str("__switch");
    switch_scope->end_label_name = end_label_name;
    block_scope->node->data.block.name = end_label_name;

    const clang::Expr *cond_expr = stmt->getCond();
    assert(cond_expr != nullptr);

    AstNode *expr_node = trans_expr(c, ResultUsedYes, &block_scope->base, cond_expr, TransRValue);
    if (expr_node == nullptr)
        return nullptr;
    switch_scope->switch_node->data.switch_expr.expr = expr_node;

    AstNode *body_node;
    const clang::Stmt *body_stmt = stmt->getBody();
    if (body_stmt->getStmtClass() == clang::Stmt::CompoundStmtClass) {
        if (trans_compound_stmt_inline(c, &switch_scope->base, (const clang::CompoundStmt *)body_stmt,
                                       block_scope->node, nullptr))
        {
            return nullptr;
        }
    } else {
        TransScope *body_scope = trans_stmt(c, &switch_scope->base, body_stmt, &body_node);
        if (body_scope == nullptr)
            return nullptr;
        if (body_node != nullptr)
            block_scope->node->data.block.statements.append(body_node);
    }

    if (!switch_scope->found_default && !stmt->isAllEnumCasesCovered()) {
        AstNode *prong_node = trans_create_node(c, NodeTypeSwitchProng);
        prong_node->data.switch_prong.expr = trans_create_node_break(c, end_label_name, nullptr);
        switch_scope->switch_node->data.switch_expr.prongs.append(prong_node);
    }

    return block_scope->node;
}

static TransScopeSwitch *trans_scope_switch_find(TransScope *scope) {
    while (scope != nullptr) {
        if (scope->id == TransScopeIdSwitch) {
            return (TransScopeSwitch *)scope;
        }
        scope = scope->parent;
    }
    return nullptr;
}

static int trans_switch_case(Context *c, TransScope *parent_scope, const clang::CaseStmt *stmt, AstNode **out_node,
                             TransScope **out_scope) {
    *out_node = nullptr;

    if (stmt->getRHS() != nullptr) {
        emit_warning(c, stmt->getBeginLoc(), "TODO support GNU switch case a ... b extension");
        return ErrorUnexpected;
    }

    TransScopeSwitch *switch_scope = trans_scope_switch_find(parent_scope);
    assert(switch_scope != nullptr);

    Buf *label_name = buf_sprintf("__case_%" PRIu32, switch_scope->case_index);
    switch_scope->case_index += 1;

    {
        // Add the prong
        AstNode *prong_node = trans_create_node(c, NodeTypeSwitchProng);
        AstNode *item_node = trans_expr(c, ResultUsedYes, &switch_scope->base, stmt->getLHS(), TransRValue);
        if (item_node == nullptr)
            return ErrorUnexpected;
        prong_node->data.switch_prong.items.append(item_node);
        prong_node->data.switch_prong.expr = trans_create_node_break(c, label_name, nullptr);
        switch_scope->switch_node->data.switch_expr.prongs.append(prong_node);
    }

    TransScopeBlock *scope_block = trans_scope_block_find(parent_scope);

    AstNode *case_block = trans_create_node(c, NodeTypeBlock);
    case_block->data.block.name = label_name;
    case_block->data.block.statements = scope_block->node->data.block.statements;
    scope_block->node->data.block.statements = {0};
    scope_block->node->data.block.statements.append(case_block);

    AstNode *sub_stmt_node;
    TransScope *new_scope = trans_stmt(c, parent_scope, stmt->getSubStmt(), &sub_stmt_node);
    if (new_scope == nullptr)
        return ErrorUnexpected;
    if (sub_stmt_node != nullptr)
        scope_block->node->data.block.statements.append(sub_stmt_node);

    *out_scope = new_scope;
    return ErrorNone;
}

static int trans_switch_default(Context *c, TransScope *parent_scope, const clang::DefaultStmt *stmt, AstNode **out_node,
                                TransScope **out_scope)
{
    *out_node = nullptr;

    TransScopeSwitch *switch_scope = trans_scope_switch_find(parent_scope);
    assert(switch_scope != nullptr);

    Buf *label_name = buf_sprintf("__default");

    {
        // Add the prong
        AstNode *prong_node = trans_create_node(c, NodeTypeSwitchProng);
        prong_node->data.switch_prong.expr = trans_create_node_break(c, label_name, nullptr);
        switch_scope->switch_node->data.switch_expr.prongs.append(prong_node);
        switch_scope->found_default = true;
    }

    TransScopeBlock *scope_block = trans_scope_block_find(parent_scope);

    AstNode *case_block = trans_create_node(c, NodeTypeBlock);
    case_block->data.block.name = label_name;
    case_block->data.block.statements = scope_block->node->data.block.statements;
    scope_block->node->data.block.statements = {0};
    scope_block->node->data.block.statements.append(case_block);

    AstNode *sub_stmt_node;
    TransScope *new_scope = trans_stmt(c, parent_scope, stmt->getSubStmt(), &sub_stmt_node);
    if (new_scope == nullptr)
        return ErrorUnexpected;
    if (sub_stmt_node != nullptr)
        scope_block->node->data.block.statements.append(sub_stmt_node);

    *out_scope = new_scope;
    return ErrorNone;
}

static AstNode *trans_string_literal(Context *c, ResultUsed result_used, TransScope *scope, const clang::StringLiteral *stmt) {
    switch (stmt->getKind()) {
        case clang::StringLiteral::Ascii:
        case clang::StringLiteral::UTF8: {
            AstNode *node = trans_create_node_str_lit_c(c, string_ref_to_buf(stmt->getString()));
            return maybe_suppress_result(c, result_used, node);
        }
        case clang::StringLiteral::UTF16:
            emit_warning(c, stmt->getBeginLoc(), "TODO support UTF16 string literals");
            return nullptr;
        case clang::StringLiteral::UTF32:
            emit_warning(c, stmt->getBeginLoc(), "TODO support UTF32 string literals");
            return nullptr;
        case clang::StringLiteral::Wide:
            emit_warning(c, stmt->getBeginLoc(), "TODO support wide string literals");
            return nullptr;
    }
    zig_unreachable();
}

static AstNode *trans_break_stmt(Context *c, TransScope *scope, const clang::BreakStmt *stmt) {
    TransScope *cur_scope = scope;
    while (cur_scope != nullptr) {
        if (cur_scope->id == TransScopeIdWhile) {
            return trans_create_node(c, NodeTypeBreak);
        } else if (cur_scope->id == TransScopeIdSwitch) {
            TransScopeSwitch *switch_scope = (TransScopeSwitch *)cur_scope;
            return trans_create_node_break(c, switch_scope->end_label_name, nullptr);
        }
        cur_scope = cur_scope->parent;
    }
    zig_unreachable();
}

static AstNode *trans_continue_stmt(Context *c, TransScope *scope, const clang::ContinueStmt *stmt) {
    return trans_create_node(c, NodeTypeContinue);
}

static AstNode *trans_predefined_expr(Context *c, ResultUsed result_used, TransScope *scope,
    const clang::PredefinedExpr *expr)
{
    return trans_string_literal(c, result_used, scope, expr->getFunctionName());
}

static int wrap_stmt(AstNode **out_node, TransScope **out_scope, TransScope *in_scope, AstNode *result_node) {
    if (result_node == nullptr)
        return ErrorUnexpected;
    *out_node = result_node;
    if (out_scope != nullptr)
        *out_scope = in_scope;
    return ErrorNone;
}

static int trans_stmt_extra(Context *c, TransScope *scope, const clang::Stmt *stmt,
        ResultUsed result_used, TransLRValue lrvalue,
        AstNode **out_node, TransScope **out_child_scope,
        TransScope **out_node_scope)
{
    clang::Stmt::StmtClass sc = stmt->getStmtClass();
    switch (sc) {
        case clang::Stmt::ReturnStmtClass:
            return wrap_stmt(out_node, out_child_scope, scope,
                    trans_return_stmt(c, scope, (const clang::ReturnStmt *)stmt));
        case clang::Stmt::CompoundStmtClass:
            return wrap_stmt(out_node, out_child_scope, scope,
                    trans_compound_stmt(c, scope, (const clang::CompoundStmt *)stmt, out_node_scope));
        case clang::Stmt::IntegerLiteralClass:
            return wrap_stmt(out_node, out_child_scope, scope,
                    trans_integer_literal(c, result_used, (const clang::IntegerLiteral *)stmt));
        case clang::Stmt::ConditionalOperatorClass:
            return wrap_stmt(out_node, out_child_scope, scope,
                    trans_conditional_operator(c, result_used, scope, (const clang::ConditionalOperator *)stmt));
        case clang::Stmt::BinaryOperatorClass:
            return wrap_stmt(out_node, out_child_scope, scope,
                    trans_binary_operator(c, result_used, scope, (const clang::BinaryOperator *)stmt));
        case clang::Stmt::CompoundAssignOperatorClass:
            return wrap_stmt(out_node, out_child_scope, scope,
                    trans_compound_assign_operator(c, result_used, scope, (const clang::CompoundAssignOperator *)stmt));
        case clang::Stmt::ImplicitCastExprClass:
            return wrap_stmt(out_node, out_child_scope, scope,
                    trans_implicit_cast_expr(c, result_used, scope, (const clang::ImplicitCastExpr *)stmt));
        case clang::Stmt::DeclRefExprClass:
            return wrap_stmt(out_node, out_child_scope, scope,
                    trans_decl_ref_expr(c, scope, (const clang::DeclRefExpr *)stmt, lrvalue));
        case clang::Stmt::UnaryOperatorClass:
            return wrap_stmt(out_node, out_child_scope, scope,
                    trans_unary_operator(c, result_used, scope, (const clang::UnaryOperator *)stmt));
        case clang::Stmt::DeclStmtClass:
            return trans_local_declaration(c, scope, (const clang::DeclStmt *)stmt, out_node, out_child_scope);
        case clang::Stmt::DoStmtClass:
        case clang::Stmt::WhileStmtClass: {
            AstNode *while_node = sc == clang::Stmt::DoStmtClass
                ? trans_do_loop(c, scope, (const clang::DoStmt *)stmt)
                : trans_while_loop(c, scope, (const clang::WhileStmt *)stmt);

            if (while_node == nullptr)
                return ErrorUnexpected;

            assert(while_node->type == NodeTypeWhileExpr);
            if (while_node->data.while_expr.body == nullptr)
                while_node->data.while_expr.body = trans_create_node(c, NodeTypeBlock);

            return wrap_stmt(out_node, out_child_scope, scope, while_node);
        }
        case clang::Stmt::IfStmtClass:
            return wrap_stmt(out_node, out_child_scope, scope,
                    trans_if_statement(c, scope, (const clang::IfStmt *)stmt));
        case clang::Stmt::CallExprClass:
            return wrap_stmt(out_node, out_child_scope, scope,
                    trans_call_expr(c, result_used, scope, (const clang::CallExpr *)stmt));
        case clang::Stmt::NullStmtClass:
            *out_node = trans_create_node(c, NodeTypeBlock);
            *out_child_scope = scope;
            return ErrorNone;
        case clang::Stmt::MemberExprClass:
            return wrap_stmt(out_node, out_child_scope, scope,
                    trans_member_expr(c, result_used, scope, (const clang::MemberExpr *)stmt));
        case clang::Stmt::ArraySubscriptExprClass:
            return wrap_stmt(out_node, out_child_scope, scope,
                    trans_array_subscript_expr(c, result_used, scope, (const clang::ArraySubscriptExpr *)stmt));
        case clang::Stmt::CStyleCastExprClass:
            return wrap_stmt(out_node, out_child_scope, scope,
                    trans_c_style_cast_expr(c, result_used, scope, (const clang::CStyleCastExpr *)stmt, lrvalue));
        case clang::Stmt::UnaryExprOrTypeTraitExprClass:
            return wrap_stmt(out_node, out_child_scope, scope,
                    trans_unary_expr_or_type_trait_expr(c, result_used, scope, (const clang::UnaryExprOrTypeTraitExpr *)stmt));
        case clang::Stmt::ForStmtClass: {
            AstNode *node = trans_for_loop(c, scope, (const clang::ForStmt *)stmt);
            return wrap_stmt(out_node, out_child_scope, scope, node);
        }
        case clang::Stmt::StringLiteralClass:
            return wrap_stmt(out_node, out_child_scope, scope,
                    trans_string_literal(c, result_used, scope, (const clang::StringLiteral *)stmt));
        case clang::Stmt::BreakStmtClass:
            return wrap_stmt(out_node, out_child_scope, scope,
                    trans_break_stmt(c, scope, (const clang::BreakStmt *)stmt));
        case clang::Stmt::ContinueStmtClass:
            return wrap_stmt(out_node, out_child_scope, scope,
                    trans_continue_stmt(c, scope, (const clang::ContinueStmt *)stmt));
        case clang::Stmt::ParenExprClass:
            return wrap_stmt(out_node, out_child_scope, scope,
                    trans_expr(c, result_used, scope, ((const clang::ParenExpr*)stmt)->getSubExpr(), lrvalue));
        case clang::Stmt::SwitchStmtClass:
            return wrap_stmt(out_node, out_child_scope, scope,
                             trans_switch_stmt(c, scope, (const clang::SwitchStmt *)stmt));
        case clang::Stmt::CaseStmtClass:
            return trans_switch_case(c, scope, (const clang::CaseStmt *)stmt, out_node, out_child_scope);
        case clang::Stmt::DefaultStmtClass:
            return trans_switch_default(c, scope, (const clang::DefaultStmt *)stmt, out_node, out_child_scope);
        case clang::Stmt::ConstantExprClass:
            return wrap_stmt(out_node, out_child_scope, scope,
                    trans_constant_expr(c, (const clang::ConstantExpr *)stmt));
        case clang::Stmt::NoStmtClass:
            emit_warning(c, stmt->getBeginLoc(), "TODO handle C NoStmtClass");
            return ErrorUnexpected;
        case clang::Stmt::GCCAsmStmtClass:
            emit_warning(c, stmt->getBeginLoc(), "TODO handle C GCCAsmStmtClass");
            return ErrorUnexpected;
        case clang::Stmt::MSAsmStmtClass:
            emit_warning(c, stmt->getBeginLoc(), "TODO handle C MSAsmStmtClass");
            return ErrorUnexpected;
        case clang::Stmt::AttributedStmtClass:
            emit_warning(c, stmt->getBeginLoc(), "TODO handle C AttributedStmtClass");
            return ErrorUnexpected;
        case clang::Stmt::CXXCatchStmtClass:
            emit_warning(c, stmt->getBeginLoc(), "TODO handle C CXXCatchStmtClass");
            return ErrorUnexpected;
        case clang::Stmt::CXXForRangeStmtClass:
            emit_warning(c, stmt->getBeginLoc(), "TODO handle C CXXForRangeStmtClass");
            return ErrorUnexpected;
        case clang::Stmt::CXXTryStmtClass:
            emit_warning(c, stmt->getBeginLoc(), "TODO handle C CXXTryStmtClass");
            return ErrorUnexpected;
        case clang::Stmt::CapturedStmtClass:
            emit_warning(c, stmt->getBeginLoc(), "TODO handle C CapturedStmtClass");
            return ErrorUnexpected;
        case clang::Stmt::CoreturnStmtClass:
            emit_warning(c, stmt->getBeginLoc(), "TODO handle C CoreturnStmtClass");
            return ErrorUnexpected;
        case clang::Stmt::CoroutineBodyStmtClass:
            emit_warning(c, stmt->getBeginLoc(), "TODO handle C CoroutineBodyStmtClass");
            return ErrorUnexpected;
        case clang::Stmt::BinaryConditionalOperatorClass:
            emit_warning(c, stmt->getBeginLoc(), "TODO handle C BinaryConditionalOperatorClass");
            return ErrorUnexpected;
        case clang::Stmt::AddrLabelExprClass:
            emit_warning(c, stmt->getBeginLoc(), "TODO handle C AddrLabelExprClass");
            return ErrorUnexpected;
        case clang::Stmt::ArrayInitIndexExprClass:
            emit_warning(c, stmt->getBeginLoc(), "TODO handle C ArrayInitIndexExprClass");
            return ErrorUnexpected;
        case clang::Stmt::ArrayInitLoopExprClass:
            emit_warning(c, stmt->getBeginLoc(), "TODO handle C ArrayInitLoopExprClass");
            return ErrorUnexpected;
        case clang::Stmt::ArrayTypeTraitExprClass:
            emit_warning(c, stmt->getBeginLoc(), "TODO handle C ArrayTypeTraitExprClass");
            return ErrorUnexpected;
        case clang::Stmt::AsTypeExprClass:
            emit_warning(c, stmt->getBeginLoc(), "TODO handle C AsTypeExprClass");
            return ErrorUnexpected;
        case clang::Stmt::AtomicExprClass:
            emit_warning(c, stmt->getBeginLoc(), "TODO handle C AtomicExprClass");
            return ErrorUnexpected;
        case clang::Stmt::BlockExprClass:
            emit_warning(c, stmt->getBeginLoc(), "TODO handle C BlockExprClass");
            return ErrorUnexpected;
        case clang::Stmt::CXXBindTemporaryExprClass:
            emit_warning(c, stmt->getBeginLoc(), "TODO handle C CXXBindTemporaryExprClass");
            return ErrorUnexpected;
        case clang::Stmt::CXXBoolLiteralExprClass:
            emit_warning(c, stmt->getBeginLoc(), "TODO handle C CXXBoolLiteralExprClass");
            return ErrorUnexpected;
        case clang::Stmt::CXXConstructExprClass:
            emit_warning(c, stmt->getBeginLoc(), "TODO handle C CXXConstructExprClass");
            return ErrorUnexpected;
        case clang::Stmt::CXXTemporaryObjectExprClass:
            emit_warning(c, stmt->getBeginLoc(), "TODO handle C CXXTemporaryObjectExprClass");
            return ErrorUnexpected;
        case clang::Stmt::CXXDefaultArgExprClass:
            emit_warning(c, stmt->getBeginLoc(), "TODO handle C CXXDefaultArgExprClass");
            return ErrorUnexpected;
        case clang::Stmt::CXXDefaultInitExprClass:
            emit_warning(c, stmt->getBeginLoc(), "TODO handle C CXXDefaultInitExprClass");
            return ErrorUnexpected;
        case clang::Stmt::CXXDeleteExprClass:
            emit_warning(c, stmt->getBeginLoc(), "TODO handle C CXXDeleteExprClass");
            return ErrorUnexpected;
        case clang::Stmt::CXXDependentScopeMemberExprClass:
            emit_warning(c, stmt->getBeginLoc(), "TODO handle C CXXDependentScopeMemberExprClass");
            return ErrorUnexpected;
        case clang::Stmt::CXXFoldExprClass:
            emit_warning(c, stmt->getBeginLoc(), "TODO handle C CXXFoldExprClass");
            return ErrorUnexpected;
        case clang::Stmt::CXXInheritedCtorInitExprClass:
            emit_warning(c, stmt->getBeginLoc(), "TODO handle C CXXInheritedCtorInitExprClass");
            return ErrorUnexpected;
        case clang::Stmt::CXXNewExprClass:
            emit_warning(c, stmt->getBeginLoc(), "TODO handle C CXXNewExprClass");
            return ErrorUnexpected;
        case clang::Stmt::CXXNoexceptExprClass:
            emit_warning(c, stmt->getBeginLoc(), "TODO handle C CXXNoexceptExprClass");
            return ErrorUnexpected;
        case clang::Stmt::CXXNullPtrLiteralExprClass:
            emit_warning(c, stmt->getBeginLoc(), "TODO handle C CXXNullPtrLiteralExprClass");
            return ErrorUnexpected;
        case clang::Stmt::CXXPseudoDestructorExprClass:
            emit_warning(c, stmt->getBeginLoc(), "TODO handle C CXXPseudoDestructorExprClass");
            return ErrorUnexpected;
        case clang::Stmt::CXXScalarValueInitExprClass:
            emit_warning(c, stmt->getBeginLoc(), "TODO handle C CXXScalarValueInitExprClass");
            return ErrorUnexpected;
        case clang::Stmt::CXXStdInitializerListExprClass:
            emit_warning(c, stmt->getBeginLoc(), "TODO handle C CXXStdInitializerListExprClass");
            return ErrorUnexpected;
        case clang::Stmt::CXXThisExprClass:
            emit_warning(c, stmt->getBeginLoc(), "TODO handle C CXXThisExprClass");
            return ErrorUnexpected;
        case clang::Stmt::CXXThrowExprClass:
            emit_warning(c, stmt->getBeginLoc(), "TODO handle C CXXThrowExprClass");
            return ErrorUnexpected;
        case clang::Stmt::CXXTypeidExprClass:
            emit_warning(c, stmt->getBeginLoc(), "TODO handle C CXXTypeidExprClass");
            return ErrorUnexpected;
        case clang::Stmt::CXXUnresolvedConstructExprClass:
            emit_warning(c, stmt->getBeginLoc(), "TODO handle C CXXUnresolvedConstructExprClass");
            return ErrorUnexpected;
        case clang::Stmt::CXXUuidofExprClass:
            emit_warning(c, stmt->getBeginLoc(), "TODO handle C CXXUuidofExprClass");
            return ErrorUnexpected;
        case clang::Stmt::CUDAKernelCallExprClass:
            emit_warning(c, stmt->getBeginLoc(), "TODO handle C CUDAKernelCallExprClass");
            return ErrorUnexpected;
        case clang::Stmt::CXXMemberCallExprClass:
            emit_warning(c, stmt->getBeginLoc(), "TODO handle C CXXMemberCallExprClass");
            return ErrorUnexpected;
        case clang::Stmt::CXXOperatorCallExprClass:
            emit_warning(c, stmt->getBeginLoc(), "TODO handle C CXXOperatorCallExprClass");
            return ErrorUnexpected;
        case clang::Stmt::UserDefinedLiteralClass:
            emit_warning(c, stmt->getBeginLoc(), "TODO handle C UserDefinedLiteralClass");
            return ErrorUnexpected;
        case clang::Stmt::CXXFunctionalCastExprClass:
            emit_warning(c, stmt->getBeginLoc(), "TODO handle C CXXFunctionalCastExprClass");
            return ErrorUnexpected;
        case clang::Stmt::CXXConstCastExprClass:
            emit_warning(c, stmt->getBeginLoc(), "TODO handle C CXXConstCastExprClass");
            return ErrorUnexpected;
        case clang::Stmt::CXXDynamicCastExprClass:
            emit_warning(c, stmt->getBeginLoc(), "TODO handle C CXXDynamicCastExprClass");
            return ErrorUnexpected;
        case clang::Stmt::CXXReinterpretCastExprClass:
            emit_warning(c, stmt->getBeginLoc(), "TODO handle C CXXReinterpretCastExprClass");
            return ErrorUnexpected;
        case clang::Stmt::CXXStaticCastExprClass:
            emit_warning(c, stmt->getBeginLoc(), "TODO handle C CXXStaticCastExprClass");
            return ErrorUnexpected;
        case clang::Stmt::ObjCBridgedCastExprClass:
            emit_warning(c, stmt->getBeginLoc(), "TODO handle C ObjCBridgedCastExprClass");
            return ErrorUnexpected;
        case clang::Stmt::CharacterLiteralClass:
            emit_warning(c, stmt->getBeginLoc(), "TODO handle C CharacterLiteralClass");
            return ErrorUnexpected;
        case clang::Stmt::ChooseExprClass:
            emit_warning(c, stmt->getBeginLoc(), "TODO handle C ChooseExprClass");
            return ErrorUnexpected;
        case clang::Stmt::CompoundLiteralExprClass:
            emit_warning(c, stmt->getBeginLoc(), "TODO handle C CompoundLiteralExprClass");
            return ErrorUnexpected;
        case clang::Stmt::ConvertVectorExprClass:
            emit_warning(c, stmt->getBeginLoc(), "TODO handle C ConvertVectorExprClass");
            return ErrorUnexpected;
        case clang::Stmt::CoawaitExprClass:
            emit_warning(c, stmt->getBeginLoc(), "TODO handle C CoawaitExprClass");
            return ErrorUnexpected;
        case clang::Stmt::CoyieldExprClass:
            emit_warning(c, stmt->getBeginLoc(), "TODO handle C CoyieldExprClass");
            return ErrorUnexpected;
        case clang::Stmt::DependentCoawaitExprClass:
            emit_warning(c, stmt->getBeginLoc(), "TODO handle C DependentCoawaitExprClass");
            return ErrorUnexpected;
        case clang::Stmt::DependentScopeDeclRefExprClass:
            emit_warning(c, stmt->getBeginLoc(), "TODO handle C DependentScopeDeclRefExprClass");
            return ErrorUnexpected;
        case clang::Stmt::DesignatedInitExprClass:
            emit_warning(c, stmt->getBeginLoc(), "TODO handle C DesignatedInitExprClass");
            return ErrorUnexpected;
        case clang::Stmt::DesignatedInitUpdateExprClass:
            emit_warning(c, stmt->getBeginLoc(), "TODO handle C DesignatedInitUpdateExprClass");
            return ErrorUnexpected;
        case clang::Stmt::ExpressionTraitExprClass:
            emit_warning(c, stmt->getBeginLoc(), "TODO handle C ExpressionTraitExprClass");
            return ErrorUnexpected;
        case clang::Stmt::ExtVectorElementExprClass:
            emit_warning(c, stmt->getBeginLoc(), "TODO handle C ExtVectorElementExprClass");
            return ErrorUnexpected;
        case clang::Stmt::FixedPointLiteralClass:
            emit_warning(c, stmt->getBeginLoc(), "TODO handle C FixedPointLiteralClass");
            return ErrorUnexpected;
        case clang::Stmt::FloatingLiteralClass:
            emit_warning(c, stmt->getBeginLoc(), "TODO handle C FloatingLiteralClass");
            return ErrorUnexpected;
        case clang::Stmt::ExprWithCleanupsClass:
            emit_warning(c, stmt->getBeginLoc(), "TODO handle C ExprWithCleanupsClass");
            return ErrorUnexpected;
        case clang::Stmt::FunctionParmPackExprClass:
            emit_warning(c, stmt->getBeginLoc(), "TODO handle C FunctionParmPackExprClass");
            return ErrorUnexpected;
        case clang::Stmt::GNUNullExprClass:
            emit_warning(c, stmt->getBeginLoc(), "TODO handle C GNUNullExprClass");
            return ErrorUnexpected;
        case clang::Stmt::GenericSelectionExprClass:
            emit_warning(c, stmt->getBeginLoc(), "TODO handle C GenericSelectionExprClass");
            return ErrorUnexpected;
        case clang::Stmt::ImaginaryLiteralClass:
            emit_warning(c, stmt->getBeginLoc(), "TODO handle C ImaginaryLiteralClass");
            return ErrorUnexpected;
        case clang::Stmt::ImplicitValueInitExprClass:
            emit_warning(c, stmt->getBeginLoc(), "TODO handle C ImplicitValueInitExprClass");
            return ErrorUnexpected;
        case clang::Stmt::InitListExprClass:
            emit_warning(c, stmt->getBeginLoc(), "TODO handle C InitListExprClass");
            return ErrorUnexpected;
        case clang::Stmt::LambdaExprClass:
            emit_warning(c, stmt->getBeginLoc(), "TODO handle C LambdaExprClass");
            return ErrorUnexpected;
        case clang::Stmt::MSPropertyRefExprClass:
            emit_warning(c, stmt->getBeginLoc(), "TODO handle C MSPropertyRefExprClass");
            return ErrorUnexpected;
        case clang::Stmt::MSPropertySubscriptExprClass:
            emit_warning(c, stmt->getBeginLoc(), "TODO handle C MSPropertySubscriptExprClass");
            return ErrorUnexpected;
        case clang::Stmt::MaterializeTemporaryExprClass:
            emit_warning(c, stmt->getBeginLoc(), "TODO handle C MaterializeTemporaryExprClass");
            return ErrorUnexpected;
        case clang::Stmt::NoInitExprClass:
            emit_warning(c, stmt->getBeginLoc(), "TODO handle C NoInitExprClass");
            return ErrorUnexpected;
        case clang::Stmt::OMPArraySectionExprClass:
            emit_warning(c, stmt->getBeginLoc(), "TODO handle C OMPArraySectionExprClass");
            return ErrorUnexpected;
        case clang::Stmt::ObjCArrayLiteralClass:
            emit_warning(c, stmt->getBeginLoc(), "TODO handle C ObjCArrayLiteralClass");
            return ErrorUnexpected;
        case clang::Stmt::ObjCAvailabilityCheckExprClass:
            emit_warning(c, stmt->getBeginLoc(), "TODO handle C ObjCAvailabilityCheckExprClass");
            return ErrorUnexpected;
        case clang::Stmt::ObjCBoolLiteralExprClass:
            emit_warning(c, stmt->getBeginLoc(), "TODO handle C ObjCBoolLiteralExprClass");
            return ErrorUnexpected;
        case clang::Stmt::ObjCBoxedExprClass:
            emit_warning(c, stmt->getBeginLoc(), "TODO handle C ObjCBoxedExprClass");
            return ErrorUnexpected;
        case clang::Stmt::ObjCDictionaryLiteralClass:
            emit_warning(c, stmt->getBeginLoc(), "TODO handle C ObjCDictionaryLiteralClass");
            return ErrorUnexpected;
        case clang::Stmt::ObjCEncodeExprClass:
            emit_warning(c, stmt->getBeginLoc(), "TODO handle C ObjCEncodeExprClass");
            return ErrorUnexpected;
        case clang::Stmt::ObjCIndirectCopyRestoreExprClass:
            emit_warning(c, stmt->getBeginLoc(), "TODO handle C ObjCIndirectCopyRestoreExprClass");
            return ErrorUnexpected;
        case clang::Stmt::ObjCIsaExprClass:
            emit_warning(c, stmt->getBeginLoc(), "TODO handle C ObjCIsaExprClass");
            return ErrorUnexpected;
        case clang::Stmt::ObjCIvarRefExprClass:
            emit_warning(c, stmt->getBeginLoc(), "TODO handle C ObjCIvarRefExprClass");
            return ErrorUnexpected;
        case clang::Stmt::ObjCMessageExprClass:
            emit_warning(c, stmt->getBeginLoc(), "TODO handle C ObjCMessageExprClass");
            return ErrorUnexpected;
        case clang::Stmt::ObjCPropertyRefExprClass:
            emit_warning(c, stmt->getBeginLoc(), "TODO handle C ObjCPropertyRefExprClass");
            return ErrorUnexpected;
        case clang::Stmt::ObjCProtocolExprClass:
            emit_warning(c, stmt->getBeginLoc(), "TODO handle C ObjCProtocolExprClass");
            return ErrorUnexpected;
        case clang::Stmt::ObjCSelectorExprClass:
            emit_warning(c, stmt->getBeginLoc(), "TODO handle C ObjCSelectorExprClass");
            return ErrorUnexpected;
        case clang::Stmt::ObjCStringLiteralClass:
            emit_warning(c, stmt->getBeginLoc(), "TODO handle C ObjCStringLiteralClass");
            return ErrorUnexpected;
        case clang::Stmt::ObjCSubscriptRefExprClass:
            emit_warning(c, stmt->getBeginLoc(), "TODO handle C ObjCSubscriptRefExprClass");
            return ErrorUnexpected;
        case clang::Stmt::OffsetOfExprClass:
            emit_warning(c, stmt->getBeginLoc(), "TODO handle C OffsetOfExprClass");
            return ErrorUnexpected;
        case clang::Stmt::OpaqueValueExprClass:
            emit_warning(c, stmt->getBeginLoc(), "TODO handle C OpaqueValueExprClass");
            return ErrorUnexpected;
        case clang::Stmt::UnresolvedLookupExprClass:
            emit_warning(c, stmt->getBeginLoc(), "TODO handle C UnresolvedLookupExprClass");
            return ErrorUnexpected;
        case clang::Stmt::UnresolvedMemberExprClass:
            emit_warning(c, stmt->getBeginLoc(), "TODO handle C UnresolvedMemberExprClass");
            return ErrorUnexpected;
        case clang::Stmt::PackExpansionExprClass:
            emit_warning(c, stmt->getBeginLoc(), "TODO handle C PackExpansionExprClass");
            return ErrorUnexpected;
        case clang::Stmt::ParenListExprClass:
            emit_warning(c, stmt->getBeginLoc(), "TODO handle C ParenListExprClass");
            return ErrorUnexpected;
        case clang::Stmt::PredefinedExprClass:
<<<<<<< HEAD
            emit_warning(c, stmt->getBeginLoc(), "TODO handle C PredefinedExprClass");
            return ErrorUnexpected;
=======
            return wrap_stmt(out_node, out_child_scope, scope,
                             trans_predefined_expr(c, result_used, scope, (const clang::PredefinedExpr *)stmt));
>>>>>>> 1b801bdb
        case clang::Stmt::PseudoObjectExprClass:
            emit_warning(c, stmt->getBeginLoc(), "TODO handle C PseudoObjectExprClass");
            return ErrorUnexpected;
        case clang::Stmt::ShuffleVectorExprClass:
            emit_warning(c, stmt->getBeginLoc(), "TODO handle C ShuffleVectorExprClass");
            return ErrorUnexpected;
        case clang::Stmt::SizeOfPackExprClass:
            emit_warning(c, stmt->getBeginLoc(), "TODO handle C SizeOfPackExprClass");
            return ErrorUnexpected;
        case clang::Stmt::StmtExprClass:
<<<<<<< HEAD
            emit_warning(c, stmt->getBeginLoc(), "TODO handle C StmtExprClass");
            return ErrorUnexpected;
=======
            return wrap_stmt(out_node, out_child_scope, scope,
                    trans_stmt_expr(c, result_used, scope, (const clang::StmtExpr *)stmt, out_node_scope));
>>>>>>> 1b801bdb
        case clang::Stmt::SubstNonTypeTemplateParmExprClass:
            emit_warning(c, stmt->getBeginLoc(), "TODO handle C SubstNonTypeTemplateParmExprClass");
            return ErrorUnexpected;
        case clang::Stmt::SubstNonTypeTemplateParmPackExprClass:
            emit_warning(c, stmt->getBeginLoc(), "TODO handle C SubstNonTypeTemplateParmPackExprClass");
            return ErrorUnexpected;
        case clang::Stmt::TypeTraitExprClass:
            emit_warning(c, stmt->getBeginLoc(), "TODO handle C TypeTraitExprClass");
            return ErrorUnexpected;
        case clang::Stmt::TypoExprClass:
            emit_warning(c, stmt->getBeginLoc(), "TODO handle C TypoExprClass");
            return ErrorUnexpected;
        case clang::Stmt::VAArgExprClass:
            emit_warning(c, stmt->getBeginLoc(), "TODO handle C VAArgExprClass");
            return ErrorUnexpected;
        case clang::Stmt::GotoStmtClass:
            emit_warning(c, stmt->getBeginLoc(), "TODO handle C GotoStmtClass");
            return ErrorUnexpected;
        case clang::Stmt::IndirectGotoStmtClass:
            emit_warning(c, stmt->getBeginLoc(), "TODO handle C IndirectGotoStmtClass");
            return ErrorUnexpected;
        case clang::Stmt::LabelStmtClass:
            emit_warning(c, stmt->getBeginLoc(), "TODO handle C LabelStmtClass");
            return ErrorUnexpected;
        case clang::Stmt::MSDependentExistsStmtClass:
            emit_warning(c, stmt->getBeginLoc(), "TODO handle C MSDependentExistsStmtClass");
            return ErrorUnexpected;
        case clang::Stmt::OMPAtomicDirectiveClass:
            emit_warning(c, stmt->getBeginLoc(), "TODO handle C OMPAtomicDirectiveClass");
            return ErrorUnexpected;
        case clang::Stmt::OMPBarrierDirectiveClass:
            emit_warning(c, stmt->getBeginLoc(), "TODO handle C OMPBarrierDirectiveClass");
            return ErrorUnexpected;
        case clang::Stmt::OMPCancelDirectiveClass:
            emit_warning(c, stmt->getBeginLoc(), "TODO handle C OMPCancelDirectiveClass");
            return ErrorUnexpected;
        case clang::Stmt::OMPCancellationPointDirectiveClass:
            emit_warning(c, stmt->getBeginLoc(), "TODO handle C OMPCancellationPointDirectiveClass");
            return ErrorUnexpected;
        case clang::Stmt::OMPCriticalDirectiveClass:
            emit_warning(c, stmt->getBeginLoc(), "TODO handle C OMPCriticalDirectiveClass");
            return ErrorUnexpected;
        case clang::Stmt::OMPFlushDirectiveClass:
            emit_warning(c, stmt->getBeginLoc(), "TODO handle C OMPFlushDirectiveClass");
            return ErrorUnexpected;
        case clang::Stmt::OMPDistributeDirectiveClass:
            emit_warning(c, stmt->getBeginLoc(), "TODO handle C OMPDistributeDirectiveClass");
            return ErrorUnexpected;
        case clang::Stmt::OMPDistributeParallelForDirectiveClass:
            emit_warning(c, stmt->getBeginLoc(), "TODO handle C OMPDistributeParallelForDirectiveClass");
            return ErrorUnexpected;
        case clang::Stmt::OMPDistributeParallelForSimdDirectiveClass:
            emit_warning(c, stmt->getBeginLoc(), "TODO handle C OMPDistributeParallelForSimdDirectiveClass");
            return ErrorUnexpected;
        case clang::Stmt::OMPDistributeSimdDirectiveClass:
            emit_warning(c, stmt->getBeginLoc(), "TODO handle C OMPDistributeSimdDirectiveClass");
            return ErrorUnexpected;
        case clang::Stmt::OMPForDirectiveClass:
            emit_warning(c, stmt->getBeginLoc(), "TODO handle C OMPForDirectiveClass");
            return ErrorUnexpected;
        case clang::Stmt::OMPForSimdDirectiveClass:
            emit_warning(c, stmt->getBeginLoc(), "TODO handle C OMPForSimdDirectiveClass");
            return ErrorUnexpected;
        case clang::Stmt::OMPParallelForDirectiveClass:
            emit_warning(c, stmt->getBeginLoc(), "TODO handle C OMPParallelForDirectiveClass");
            return ErrorUnexpected;
        case clang::Stmt::OMPParallelForSimdDirectiveClass:
            emit_warning(c, stmt->getBeginLoc(), "TODO handle C OMPParallelForSimdDirectiveClass");
            return ErrorUnexpected;
        case clang::Stmt::OMPSimdDirectiveClass:
            emit_warning(c, stmt->getBeginLoc(), "TODO handle C OMPSimdDirectiveClass");
            return ErrorUnexpected;
        case clang::Stmt::OMPTargetParallelForSimdDirectiveClass:
            emit_warning(c, stmt->getBeginLoc(), "TODO handle C OMPTargetParallelForSimdDirectiveClass");
            return ErrorUnexpected;
        case clang::Stmt::OMPTargetSimdDirectiveClass:
            emit_warning(c, stmt->getBeginLoc(), "TODO handle C OMPTargetSimdDirectiveClass");
            return ErrorUnexpected;
        case clang::Stmt::OMPTargetTeamsDistributeDirectiveClass:
            emit_warning(c, stmt->getBeginLoc(), "TODO handle C OMPTargetTeamsDistributeDirectiveClass");
            return ErrorUnexpected;
        case clang::Stmt::OMPTargetTeamsDistributeParallelForDirectiveClass:
            emit_warning(c, stmt->getBeginLoc(), "TODO handle C OMPTargetTeamsDistributeParallelForDirectiveClass");
            return ErrorUnexpected;
        case clang::Stmt::OMPTargetTeamsDistributeParallelForSimdDirectiveClass:
            emit_warning(c, stmt->getBeginLoc(), "TODO handle C OMPTargetTeamsDistributeParallelForSimdDirectiveClass");
            return ErrorUnexpected;
        case clang::Stmt::OMPTargetTeamsDistributeSimdDirectiveClass:
            emit_warning(c, stmt->getBeginLoc(), "TODO handle C OMPTargetTeamsDistributeSimdDirectiveClass");
            return ErrorUnexpected;
        case clang::Stmt::OMPTaskLoopDirectiveClass:
            emit_warning(c, stmt->getBeginLoc(), "TODO handle C OMPTaskLoopDirectiveClass");
            return ErrorUnexpected;
        case clang::Stmt::OMPTaskLoopSimdDirectiveClass:
            emit_warning(c, stmt->getBeginLoc(), "TODO handle C OMPTaskLoopSimdDirectiveClass");
            return ErrorUnexpected;
        case clang::Stmt::OMPTeamsDistributeDirectiveClass:
            emit_warning(c, stmt->getBeginLoc(), "TODO handle C OMPTeamsDistributeDirectiveClass");
            return ErrorUnexpected;
        case clang::Stmt::OMPTeamsDistributeParallelForDirectiveClass:
            emit_warning(c, stmt->getBeginLoc(), "TODO handle C OMPTeamsDistributeParallelForDirectiveClass");
            return ErrorUnexpected;
        case clang::Stmt::OMPTeamsDistributeParallelForSimdDirectiveClass:
            emit_warning(c, stmt->getBeginLoc(), "TODO handle C OMPTeamsDistributeParallelForSimdDirectiveClass");
            return ErrorUnexpected;
        case clang::Stmt::OMPTeamsDistributeSimdDirectiveClass:
            emit_warning(c, stmt->getBeginLoc(), "TODO handle C OMPTeamsDistributeSimdDirectiveClass");
            return ErrorUnexpected;
        case clang::Stmt::OMPMasterDirectiveClass:
            emit_warning(c, stmt->getBeginLoc(), "TODO handle C OMPMasterDirectiveClass");
            return ErrorUnexpected;
        case clang::Stmt::OMPOrderedDirectiveClass:
            emit_warning(c, stmt->getBeginLoc(), "TODO handle C OMPOrderedDirectiveClass");
            return ErrorUnexpected;
        case clang::Stmt::OMPParallelDirectiveClass:
            emit_warning(c, stmt->getBeginLoc(), "TODO handle C OMPParallelDirectiveClass");
            return ErrorUnexpected;
        case clang::Stmt::OMPParallelSectionsDirectiveClass:
            emit_warning(c, stmt->getBeginLoc(), "TODO handle C OMPParallelSectionsDirectiveClass");
            return ErrorUnexpected;
        case clang::Stmt::OMPSectionDirectiveClass:
            emit_warning(c, stmt->getBeginLoc(), "TODO handle C OMPSectionDirectiveClass");
            return ErrorUnexpected;
        case clang::Stmt::OMPSectionsDirectiveClass:
            emit_warning(c, stmt->getBeginLoc(), "TODO handle C OMPSectionsDirectiveClass");
            return ErrorUnexpected;
        case clang::Stmt::OMPSingleDirectiveClass:
            emit_warning(c, stmt->getBeginLoc(), "TODO handle C OMPSingleDirectiveClass");
            return ErrorUnexpected;
        case clang::Stmt::OMPTargetDataDirectiveClass:
            emit_warning(c, stmt->getBeginLoc(), "TODO handle C OMPTargetDataDirectiveClass");
            return ErrorUnexpected;
        case clang::Stmt::OMPTargetDirectiveClass:
            emit_warning(c, stmt->getBeginLoc(), "TODO handle C OMPTargetDirectiveClass");
            return ErrorUnexpected;
        case clang::Stmt::OMPTargetEnterDataDirectiveClass:
            emit_warning(c, stmt->getBeginLoc(), "TODO handle C OMPTargetEnterDataDirectiveClass");
            return ErrorUnexpected;
        case clang::Stmt::OMPTargetExitDataDirectiveClass:
            emit_warning(c, stmt->getBeginLoc(), "TODO handle C OMPTargetExitDataDirectiveClass");
            return ErrorUnexpected;
        case clang::Stmt::OMPTargetParallelDirectiveClass:
            emit_warning(c, stmt->getBeginLoc(), "TODO handle C OMPTargetParallelDirectiveClass");
            return ErrorUnexpected;
        case clang::Stmt::OMPTargetParallelForDirectiveClass:
            emit_warning(c, stmt->getBeginLoc(), "TODO handle C OMPTargetParallelForDirectiveClass");
            return ErrorUnexpected;
        case clang::Stmt::OMPTargetTeamsDirectiveClass:
            emit_warning(c, stmt->getBeginLoc(), "TODO handle C OMPTargetTeamsDirectiveClass");
            return ErrorUnexpected;
        case clang::Stmt::OMPTargetUpdateDirectiveClass:
            emit_warning(c, stmt->getBeginLoc(), "TODO handle C OMPTargetUpdateDirectiveClass");
            return ErrorUnexpected;
        case clang::Stmt::OMPTaskDirectiveClass:
            emit_warning(c, stmt->getBeginLoc(), "TODO handle C OMPTaskDirectiveClass");
            return ErrorUnexpected;
        case clang::Stmt::OMPTaskgroupDirectiveClass:
            emit_warning(c, stmt->getBeginLoc(), "TODO handle C OMPTaskgroupDirectiveClass");
            return ErrorUnexpected;
        case clang::Stmt::OMPTaskwaitDirectiveClass:
            emit_warning(c, stmt->getBeginLoc(), "TODO handle C OMPTaskwaitDirectiveClass");
            return ErrorUnexpected;
        case clang::Stmt::OMPTaskyieldDirectiveClass:
            emit_warning(c, stmt->getBeginLoc(), "TODO handle C OMPTaskyieldDirectiveClass");
            return ErrorUnexpected;
        case clang::Stmt::OMPTeamsDirectiveClass:
            emit_warning(c, stmt->getBeginLoc(), "TODO handle C OMPTeamsDirectiveClass");
            return ErrorUnexpected;
        case clang::Stmt::ObjCAtCatchStmtClass:
            emit_warning(c, stmt->getBeginLoc(), "TODO handle C ObjCAtCatchStmtClass");
            return ErrorUnexpected;
        case clang::Stmt::ObjCAtFinallyStmtClass:
            emit_warning(c, stmt->getBeginLoc(), "TODO handle C ObjCAtFinallyStmtClass");
            return ErrorUnexpected;
        case clang::Stmt::ObjCAtSynchronizedStmtClass:
            emit_warning(c, stmt->getBeginLoc(), "TODO handle C ObjCAtSynchronizedStmtClass");
            return ErrorUnexpected;
        case clang::Stmt::ObjCAtThrowStmtClass:
            emit_warning(c, stmt->getBeginLoc(), "TODO handle C ObjCAtThrowStmtClass");
            return ErrorUnexpected;
        case clang::Stmt::ObjCAtTryStmtClass:
            emit_warning(c, stmt->getBeginLoc(), "TODO handle C ObjCAtTryStmtClass");
            return ErrorUnexpected;
        case clang::Stmt::ObjCAutoreleasePoolStmtClass:
            emit_warning(c, stmt->getBeginLoc(), "TODO handle C ObjCAutoreleasePoolStmtClass");
            return ErrorUnexpected;
        case clang::Stmt::ObjCForCollectionStmtClass:
            emit_warning(c, stmt->getBeginLoc(), "TODO handle C ObjCForCollectionStmtClass");
            return ErrorUnexpected;
        case clang::Stmt::SEHExceptStmtClass:
            emit_warning(c, stmt->getBeginLoc(), "TODO handle C SEHExceptStmtClass");
            return ErrorUnexpected;
        case clang::Stmt::SEHFinallyStmtClass:
            emit_warning(c, stmt->getBeginLoc(), "TODO handle C SEHFinallyStmtClass");
            return ErrorUnexpected;
        case clang::Stmt::SEHLeaveStmtClass:
            emit_warning(c, stmt->getBeginLoc(), "TODO handle C SEHLeaveStmtClass");
            return ErrorUnexpected;
        case clang::Stmt::SEHTryStmtClass:
            emit_warning(c, stmt->getBeginLoc(), "TODO handle C SEHTryStmtClass");
            return ErrorUnexpected;
    }
    zig_unreachable();
}

// Returns null if there was an error
static AstNode *trans_expr(Context *c, ResultUsed result_used, TransScope *scope, const clang::Expr *expr,
        TransLRValue lrval)
{
    AstNode *result_node;
    TransScope *result_scope;
    if (trans_stmt_extra(c, scope, expr, result_used, lrval, &result_node, &result_scope, nullptr)) {
        return nullptr;
    }
    return result_node;
}

// Statements have no result and no concept of L or R value.
// Returns child scope, or null if there was an error
static TransScope *trans_stmt(Context *c, TransScope *scope, const clang::Stmt *stmt, AstNode **out_node) {
    TransScope *child_scope;
    if (trans_stmt_extra(c, scope, stmt, ResultUsedNo, TransRValue, out_node, &child_scope, nullptr)) {
        return nullptr;
    }
    return child_scope;
}

static void visit_fn_decl(Context *c, const clang::FunctionDecl *fn_decl) {
    Buf *fn_name = buf_create_from_str(decl_name(fn_decl));

    if (get_global(c, fn_name)) {
        // we already saw this function
        return;
    }

    AstNode *proto_node = trans_qual_type(c, fn_decl->getType(), fn_decl->getLocation());
    if (proto_node == nullptr) {
        emit_warning(c, fn_decl->getLocation(), "unable to resolve prototype of function '%s'", buf_ptr(fn_name));
        return;
    }

    proto_node->data.fn_proto.name = fn_name;
    proto_node->data.fn_proto.is_extern = !fn_decl->hasBody();

    clang::StorageClass sc = fn_decl->getStorageClass();
    if (sc == clang::SC_None) {
        proto_node->data.fn_proto.visib_mod = c->visib_mod;
        proto_node->data.fn_proto.is_export = fn_decl->hasBody() ? c->want_export : false;
    } else if (sc == clang::SC_Extern || sc == clang::SC_Static) {
        proto_node->data.fn_proto.visib_mod = c->visib_mod;
    } else if (sc == clang::SC_PrivateExtern) {
        emit_warning(c, fn_decl->getLocation(), "unsupported storage class: private extern");
        return;
    } else {
        emit_warning(c, fn_decl->getLocation(), "unsupported storage class: unknown");
        return;
    }

    TransScope *scope = &c->global_scope->base;

    for (size_t i = 0; i < proto_node->data.fn_proto.params.length; i += 1) {
        AstNode *param_node = proto_node->data.fn_proto.params.at(i);
        const clang::ParmVarDecl *param = fn_decl->getParamDecl(i);
        const char *name = decl_name(param);

        Buf *proto_param_name;
        if (strlen(name) != 0) {
            proto_param_name = buf_create_from_str(name);
        } else {
            proto_param_name = param_node->data.param_decl.name;
            if (proto_param_name == nullptr) {
                proto_param_name = buf_sprintf("arg%" ZIG_PRI_usize "", i);
            }
        }

        TransScopeVar *scope_var = trans_scope_var_create(c, scope, proto_param_name);
        scope = &scope_var->base;

        param_node->data.param_decl.name = scope_var->zig_name;
    }

    if (!fn_decl->hasBody()) {
        // just a prototype
        add_top_level_decl(c, proto_node->data.fn_proto.name, proto_node);
        return;
    }

    // actual function definition with body
    c->ptr_params.clear();
    clang::Stmt *body = fn_decl->getBody();
    AstNode *actual_body_node;
    TransScope *result_scope = trans_stmt(c, scope, body, &actual_body_node);
    if (result_scope == nullptr) {
        emit_warning(c, fn_decl->getLocation(), "unable to translate function");
        return;
    }
    assert(actual_body_node != nullptr);
    assert(actual_body_node->type == NodeTypeBlock);

    // it worked

    AstNode *body_node_with_param_inits = trans_create_node(c, NodeTypeBlock);

    for (size_t i = 0; i < proto_node->data.fn_proto.params.length; i += 1) {
        AstNode *param_node = proto_node->data.fn_proto.params.at(i);
        Buf *good_name = param_node->data.param_decl.name;

        if (c->ptr_params.maybe_get(good_name) != nullptr) {
            // TODO: avoid name collisions
            Buf *mangled_name = buf_sprintf("_arg_%s", buf_ptr(good_name));
            param_node->data.param_decl.name = mangled_name;

            // var c_name = _mangled_name;
            AstNode *parameter_init = trans_create_node_var_decl_local(c, false, good_name, nullptr, trans_create_node_symbol(c, mangled_name));

            body_node_with_param_inits->data.block.statements.append(parameter_init);
        }
    }

    for (size_t i = 0; i < actual_body_node->data.block.statements.length; i += 1) {
        body_node_with_param_inits->data.block.statements.append(actual_body_node->data.block.statements.at(i));
    }

    AstNode *fn_def_node = trans_create_node(c, NodeTypeFnDef);
    fn_def_node->data.fn_def.fn_proto = proto_node;
    fn_def_node->data.fn_def.body = body_node_with_param_inits;

    proto_node->data.fn_proto.fn_def_node = fn_def_node;
    add_top_level_decl(c, fn_def_node->data.fn_def.fn_proto->data.fn_proto.name, fn_def_node);
}

static AstNode *resolve_typdef_as_builtin(Context *c, const clang::TypedefNameDecl *typedef_decl, const char *primitive_name) {
    AstNode *node = trans_create_node_symbol_str(c, primitive_name);
    c->decl_table.put(typedef_decl, node);
    return node;
}

static AstNode *resolve_typedef_decl(Context *c, const clang::TypedefNameDecl *typedef_decl) {
    auto existing_entry = c->decl_table.maybe_get((void*)typedef_decl->getCanonicalDecl());
    if (existing_entry) {
        return existing_entry->value;
    }

    clang::QualType child_qt = typedef_decl->getUnderlyingType();
    Buf *type_name = buf_create_from_str(decl_name(typedef_decl));

    if (buf_eql_str(type_name, "uint8_t")) {
        return resolve_typdef_as_builtin(c, typedef_decl, "u8");
    } else if (buf_eql_str(type_name, "int8_t")) {
        return resolve_typdef_as_builtin(c, typedef_decl, "i8");
    } else if (buf_eql_str(type_name, "uint16_t")) {
        return resolve_typdef_as_builtin(c, typedef_decl, "u16");
    } else if (buf_eql_str(type_name, "int16_t")) {
        return resolve_typdef_as_builtin(c, typedef_decl, "i16");
    } else if (buf_eql_str(type_name, "uint32_t")) {
        return resolve_typdef_as_builtin(c, typedef_decl, "u32");
    } else if (buf_eql_str(type_name, "int32_t")) {
        return resolve_typdef_as_builtin(c, typedef_decl, "i32");
    } else if (buf_eql_str(type_name, "uint64_t")) {
        return resolve_typdef_as_builtin(c, typedef_decl, "u64");
    } else if (buf_eql_str(type_name, "int64_t")) {
        return resolve_typdef_as_builtin(c, typedef_decl, "i64");
    } else if (buf_eql_str(type_name, "intptr_t")) {
        return resolve_typdef_as_builtin(c, typedef_decl, "isize");
    } else if (buf_eql_str(type_name, "uintptr_t")) {
        return resolve_typdef_as_builtin(c, typedef_decl, "usize");
    } else if (buf_eql_str(type_name, "ssize_t")) {
        return resolve_typdef_as_builtin(c, typedef_decl, "isize");
    } else if (buf_eql_str(type_name, "size_t")) {
        return resolve_typdef_as_builtin(c, typedef_decl, "usize");
    }

    // if the underlying type is anonymous, we can special case it to just
    // use the name of this typedef
    // TODO

    // trans_qual_type here might cause us to look at this typedef again so we put the item in the map first
    AstNode *symbol_node = trans_create_node_symbol(c, type_name);
    c->decl_table.put(typedef_decl->getCanonicalDecl(), symbol_node);

    AstNode *type_node = trans_qual_type(c, child_qt, typedef_decl->getLocation());
    if (type_node == nullptr) {
        emit_warning(c, typedef_decl->getLocation(), "typedef %s - unresolved child type", buf_ptr(type_name));
        c->decl_table.put(typedef_decl, nullptr);
        // TODO add global var with type_name equal to @compileError("unable to resolve C type") 
        return nullptr;
    }
    add_global_var(c, type_name, type_node);

    return symbol_node;
}

struct AstNode *demote_enum_to_opaque(Context *c, const clang::EnumDecl *enum_decl,
        Buf *full_type_name, Buf *bare_name)
{
    AstNode *opaque_node = trans_create_node_opaque(c);
    if (full_type_name == nullptr) {
        c->decl_table.put(enum_decl->getCanonicalDecl(), opaque_node);
        return opaque_node;
    }
    AstNode *symbol_node = trans_create_node_symbol(c, full_type_name);
    add_global_weak_alias(c, bare_name, full_type_name);
    add_global_var(c, full_type_name, opaque_node);
    c->decl_table.put(enum_decl->getCanonicalDecl(), symbol_node);
    return symbol_node;
}

static AstNode *resolve_enum_decl(Context *c, const clang::EnumDecl *enum_decl) {
    auto existing_entry = c->decl_table.maybe_get((void*)enum_decl->getCanonicalDecl());
    if (existing_entry) {
        return existing_entry->value;
    }

    const char *raw_name = decl_name(enum_decl);
    bool is_anonymous = (raw_name[0] == 0);
    Buf *bare_name = is_anonymous ? nullptr : buf_create_from_str(raw_name);
    Buf *full_type_name = is_anonymous ? nullptr : buf_sprintf("enum_%s", buf_ptr(bare_name));

    const clang::EnumDecl *enum_def = enum_decl->getDefinition();
    if (!enum_def) {
        return demote_enum_to_opaque(c, enum_decl, full_type_name, bare_name);
    }


    bool pure_enum = true;
    uint32_t field_count = 0;
    for (auto it = enum_def->enumerator_begin(),
              it_end = enum_def->enumerator_end();
              it != it_end; ++it, field_count += 1)
    {
        const clang::EnumConstantDecl *enum_const = *it;
        if (enum_const->getInitExpr()) {
            pure_enum = false;
        }
    }
    AstNode *tag_int_type = trans_qual_type(c, enum_decl->getIntegerType(), enum_decl->getLocation());
    assert(tag_int_type);

    AstNode *enum_node = trans_create_node(c, NodeTypeContainerDecl);
    enum_node->data.container_decl.kind = ContainerKindEnum;
    enum_node->data.container_decl.layout = ContainerLayoutExtern;
    // TODO only emit this tag type if the enum tag type is not the default.
    // I don't know what the default is, need to figure out how clang is deciding.
    // it appears to at least be different across gcc/msvc
    if (!c_is_builtin_type(c, enum_decl->getIntegerType(), clang::BuiltinType::UInt) &&
        !c_is_builtin_type(c, enum_decl->getIntegerType(), clang::BuiltinType::Int))
    {
        enum_node->data.container_decl.init_arg_expr = tag_int_type;
    }
    enum_node->data.container_decl.fields.resize(field_count);
    uint32_t i = 0;
    for (auto it = enum_def->enumerator_begin(),
            it_end = enum_def->enumerator_end();
            it != it_end; ++it, i += 1)
    {
        const clang::EnumConstantDecl *enum_const = *it;

        Buf *enum_val_name = buf_create_from_str(decl_name(enum_const));
        Buf *field_name;
        if (bare_name != nullptr && buf_starts_with_buf(enum_val_name, bare_name)) {
            field_name = buf_slice(enum_val_name, buf_len(bare_name), buf_len(enum_val_name));
        } else {
            field_name = enum_val_name;
        }

        AstNode *int_node = pure_enum && !is_anonymous ? nullptr : trans_create_node_apint(c, enum_const->getInitVal());
        AstNode *field_node = trans_create_node(c, NodeTypeStructField);
        field_node->data.struct_field.name = field_name;
        field_node->data.struct_field.type = nullptr;
        field_node->data.struct_field.value = int_node;
        enum_node->data.container_decl.fields.items[i] = field_node;

        // in C each enum value is in the global namespace. so we put them there too.
        // at this point we can rely on the enum emitting successfully
        if (is_anonymous) {
            Buf *enum_val_name = buf_create_from_str(decl_name(enum_const));
            add_global_var(c, enum_val_name, int_node);
        } else {
            AstNode *field_access_node = trans_create_node_field_access(c,
                    trans_create_node_symbol(c, full_type_name), field_name);
            add_global_var(c, enum_val_name, field_access_node);
        }
    }

    if (is_anonymous) {
        c->decl_table.put(enum_decl->getCanonicalDecl(), enum_node);
        return enum_node;
    } else {
        AstNode *symbol_node = trans_create_node_symbol(c, full_type_name);
        add_global_weak_alias(c, bare_name, full_type_name);
        add_global_var(c, full_type_name, enum_node);
        c->decl_table.put(enum_decl->getCanonicalDecl(), symbol_node);
        return enum_node;
    }
}

static AstNode *demote_struct_to_opaque(Context *c, const clang::RecordDecl *record_decl,
        Buf *full_type_name, Buf *bare_name)
{
    AstNode *opaque_node = trans_create_node_opaque(c);
    if (full_type_name == nullptr) {
        c->decl_table.put(record_decl->getCanonicalDecl(), opaque_node);
        return opaque_node;
    }
    AstNode *symbol_node = trans_create_node_symbol(c, full_type_name);
    add_global_weak_alias(c, bare_name, full_type_name);
    add_global_var(c, full_type_name, opaque_node);
    c->decl_table.put(record_decl->getCanonicalDecl(), symbol_node);
    return symbol_node;
}

static AstNode *resolve_record_decl(Context *c, const clang::RecordDecl *record_decl) {
    auto existing_entry = c->decl_table.maybe_get((void*)record_decl->getCanonicalDecl());
    if (existing_entry) {
        return existing_entry->value;
    }

    const char *raw_name = decl_name(record_decl);
    const char *container_kind_name;
    ContainerKind container_kind;
    if (record_decl->isUnion()) {
        container_kind_name = "union";
        container_kind = ContainerKindUnion;
    } else if (record_decl->isStruct()) {
        container_kind_name = "struct";
        container_kind = ContainerKindStruct;
    } else {
        emit_warning(c, record_decl->getLocation(), "skipping record %s, not a struct or union", raw_name);
        c->decl_table.put(record_decl->getCanonicalDecl(), nullptr);
        return nullptr;
    }

    bool is_anonymous = record_decl->isAnonymousStructOrUnion() || raw_name[0] == 0;
    Buf *bare_name = is_anonymous ? nullptr : buf_create_from_str(raw_name);
    Buf *full_type_name = (bare_name == nullptr) ?
        nullptr : buf_sprintf("%s_%s", container_kind_name, buf_ptr(bare_name));

    clang::RecordDecl *record_def = record_decl->getDefinition();
    if (record_def == nullptr) {
        return demote_struct_to_opaque(c, record_decl, full_type_name, bare_name);
    }

    // count fields and validate
    uint32_t field_count = 0;
    for (auto it = record_def->field_begin(),
              it_end = record_def->field_end();
              it != it_end; ++it, field_count += 1)
    {
        const clang::FieldDecl *field_decl = *it;

        if (field_decl->isBitField()) {
            emit_warning(c, field_decl->getLocation(), "%s %s demoted to opaque type - has bitfield",
                    container_kind_name,
                    is_anonymous ? "(anon)" : buf_ptr(bare_name));
            return demote_struct_to_opaque(c, record_decl, full_type_name, bare_name);
        }
    }

    AstNode *struct_node = trans_create_node(c, NodeTypeContainerDecl);
    struct_node->data.container_decl.kind = container_kind;
    struct_node->data.container_decl.layout = ContainerLayoutExtern;

    // TODO handle attribute packed

    struct_node->data.container_decl.fields.resize(field_count);

    // must be before fields in case a circular reference happens
    if (is_anonymous) {
        c->decl_table.put(record_decl->getCanonicalDecl(), struct_node);
    } else {
        c->decl_table.put(record_decl->getCanonicalDecl(), trans_create_node_symbol(c, full_type_name));
    }

    uint32_t i = 0;
    for (auto it = record_def->field_begin(),
              it_end = record_def->field_end();
              it != it_end; ++it, i += 1)
    {
        const clang::FieldDecl *field_decl = *it;

        AstNode *field_node = trans_create_node(c, NodeTypeStructField);
        field_node->data.struct_field.name = buf_create_from_str(decl_name(field_decl));
        field_node->data.struct_field.type = trans_qual_type(c, field_decl->getType(), field_decl->getLocation());

        if (field_node->data.struct_field.type == nullptr) {
            emit_warning(c, field_decl->getLocation(),
                    "%s %s demoted to opaque type - unresolved type",
                    container_kind_name,
                    is_anonymous ? "(anon)" : buf_ptr(bare_name));

            return demote_struct_to_opaque(c, record_decl, full_type_name, bare_name);
        }

        struct_node->data.container_decl.fields.items[i] = field_node;
    }

    if (is_anonymous) {
        return struct_node;
    } else {
        add_global_weak_alias(c, bare_name, full_type_name);
        add_global_var(c, full_type_name, struct_node);
        return trans_create_node_symbol(c, full_type_name);
    }
}

static AstNode *trans_ap_value(Context *c, clang::APValue *ap_value, clang::QualType qt, const clang::SourceLocation &source_loc) {
    switch (ap_value->getKind()) {
        case clang::APValue::Int:
            return trans_create_node_apint(c, ap_value->getInt());
        case clang::APValue::Uninitialized:
            return trans_create_node(c, NodeTypeUndefinedLiteral);
        case clang::APValue::Array: {
            emit_warning(c, source_loc, "TODO add a test case for this code");

            unsigned init_count = ap_value->getArrayInitializedElts();
            unsigned all_count = ap_value->getArraySize();
            unsigned leftover_count = all_count - init_count;
            AstNode *init_node = trans_create_node(c, NodeTypeContainerInitExpr);
            AstNode *arr_type_node = trans_qual_type(c, qt, source_loc);
            if (leftover_count != 0) { // We can't use the size of the final array for a partial initializer.
                bigint_init_unsigned(arr_type_node->data.array_type.size->data.int_literal.bigint, init_count);
            }
            init_node->data.container_init_expr.type = arr_type_node;
            init_node->data.container_init_expr.kind = ContainerInitKindArray;

            clang::QualType child_qt = qt.getTypePtr()->getAsArrayTypeUnsafe()->getElementType();

            for (size_t i = 0; i < init_count; i += 1) {
                clang::APValue &elem_ap_val = ap_value->getArrayInitializedElt(i);
                AstNode *elem_node = trans_ap_value(c, &elem_ap_val, child_qt, source_loc);
                if (elem_node == nullptr)
                    return nullptr;
                init_node->data.container_init_expr.entries.append(elem_node);
            }
            if (leftover_count == 0) {
                return init_node;
            }

            clang::APValue &filler_ap_val = ap_value->getArrayFiller();
            AstNode *filler_node = trans_ap_value(c, &filler_ap_val, child_qt, source_loc);
            if (filler_node == nullptr)
                return nullptr;

            AstNode* filler_arr_type = trans_create_node(c, NodeTypeArrayType);
            *filler_arr_type = *arr_type_node;
            filler_arr_type->data.array_type.size = trans_create_node_unsigned(c, 1);

            AstNode *filler_arr_1 = trans_create_node(c, NodeTypeContainerInitExpr);
            filler_arr_1->data.container_init_expr.type = filler_arr_type;
            filler_arr_1->data.container_init_expr.kind = ContainerInitKindArray;
            filler_arr_1->data.container_init_expr.entries.append(filler_node);

            AstNode *rhs_node;
            if (leftover_count == 1) {
                rhs_node = filler_arr_1;
            } else {
                AstNode *amt_node = trans_create_node_unsigned(c, leftover_count);
                rhs_node = trans_create_node_bin_op(c, filler_arr_1, BinOpTypeArrayMult, amt_node);
            }

            if (init_count == 0) {
                return rhs_node;
            }

            return trans_create_node_bin_op(c, init_node, BinOpTypeArrayCat, rhs_node);
        }
        case clang::APValue::LValue: {
            const clang::APValue::LValueBase lval_base = ap_value->getLValueBase();
            if (const clang::Expr *expr = lval_base.dyn_cast<const clang::Expr *>()) {
                return trans_expr(c, ResultUsedYes, &c->global_scope->base, expr, TransRValue);
            }
            //const clang::ValueDecl *value_decl = lval_base.get<const clang::ValueDecl *>();
            emit_warning(c, source_loc, "TODO handle initializer LValue clang::ValueDecl");
            return nullptr;
        }
        case clang::APValue::Float:
            emit_warning(c, source_loc, "unsupported initializer value kind: Float");
            return nullptr;
        case clang::APValue::ComplexInt:
            emit_warning(c, source_loc, "unsupported initializer value kind: ComplexInt");
            return nullptr;
        case clang::APValue::ComplexFloat:
            emit_warning(c, source_loc, "unsupported initializer value kind: ComplexFloat");
            return nullptr;
        case clang::APValue::Vector:
            emit_warning(c, source_loc, "unsupported initializer value kind: Vector");
            return nullptr;
        case clang::APValue::Struct:
            emit_warning(c, source_loc, "unsupported initializer value kind: Struct");
            return nullptr;
        case clang::APValue::Union:
            emit_warning(c, source_loc, "unsupported initializer value kind: Union");
            return nullptr;
        case clang::APValue::MemberPointer:
            emit_warning(c, source_loc, "unsupported initializer value kind: MemberPointer");
            return nullptr;
        case clang::APValue::AddrLabelDiff:
            emit_warning(c, source_loc, "unsupported initializer value kind: AddrLabelDiff");
            return nullptr;
    }
    zig_unreachable();
}

static void visit_var_decl(Context *c, const clang::VarDecl *var_decl) {
    Buf *name = buf_create_from_str(decl_name(var_decl));

    switch (var_decl->getTLSKind()) {
        case clang::VarDecl::TLS_None:
            break;
        case clang::VarDecl::TLS_Static:
            emit_warning(c, var_decl->getLocation(),
                    "ignoring variable '%s' - static thread local storage", buf_ptr(name));
            return;
        case clang::VarDecl::TLS_Dynamic:
            emit_warning(c, var_decl->getLocation(),
                    "ignoring variable '%s' - dynamic thread local storage", buf_ptr(name));
            return;
    }

    clang::QualType qt = var_decl->getType();
    AstNode *var_type = trans_qual_type(c, qt, var_decl->getLocation());
    if (var_type == nullptr) {
        emit_warning(c, var_decl->getLocation(), "ignoring variable '%s' - unresolved type", buf_ptr(name));
        return;
    }

    bool is_extern = var_decl->hasExternalStorage();
    bool is_static = var_decl->isFileVarDecl();
    bool is_const = qt.isConstQualified();

    if (is_static && !is_extern) {
        AstNode *init_node;
        if (var_decl->hasInit()) {
            clang::APValue *ap_value = var_decl->evaluateValue();
            if (ap_value == nullptr) {
                emit_warning(c, var_decl->getLocation(),
                        "ignoring variable '%s' - unable to evaluate initializer", buf_ptr(name));
                return;
            }
            init_node = trans_ap_value(c, ap_value, qt, var_decl->getLocation());
            if (init_node == nullptr)
                return;
        } else {
            init_node = trans_create_node(c, NodeTypeUndefinedLiteral);
        }

        AstNode *var_node = trans_create_node_var_decl_global(c, is_const, name, var_type, init_node);
        add_top_level_decl(c, name, var_node);
        return;
    }

    if (is_extern) {
        AstNode *var_node = trans_create_node_var_decl_global(c, is_const, name, var_type, nullptr);
        var_node->data.variable_declaration.is_extern = true;
        add_top_level_decl(c, name, var_node);
        return;
    }

    emit_warning(c, var_decl->getLocation(),
        "ignoring variable '%s' - non-extern, non-static variable", buf_ptr(name));
    return;
}

static bool decl_visitor(void *context, const ZigClangDecl *zdecl) {
    const clang::Decl *decl = reinterpret_cast<const clang::Decl *>(zdecl);
    Context *c = (Context*)context;

    switch (decl->getKind()) {
        case clang::Decl::Function:
            visit_fn_decl(c, static_cast<const clang::FunctionDecl*>(decl));
            break;
        case clang::Decl::Typedef:
            resolve_typedef_decl(c, static_cast<const clang::TypedefNameDecl *>(decl));
            break;
        case clang::Decl::Enum:
            resolve_enum_decl(c, static_cast<const clang::EnumDecl *>(decl));
            break;
        case clang::Decl::Record:
            resolve_record_decl(c, static_cast<const clang::RecordDecl *>(decl));
            break;
        case clang::Decl::Var:
            visit_var_decl(c, static_cast<const clang::VarDecl *>(decl));
            break;
        default:
            emit_warning(c, decl->getLocation(), "ignoring %s decl", decl->getDeclKindName());
    }

    return true;
}

static bool name_exists_global(Context *c, Buf *name) {
    return get_global(c, name) != nullptr;
}

static bool name_exists_scope(Context *c, Buf *name, TransScope *scope) {
    while (scope != nullptr) {
        if (scope->id == TransScopeIdVar) {
            TransScopeVar *var_scope = (TransScopeVar *)scope;
            if (buf_eql_buf(name, var_scope->zig_name)) {
                return true;
            }
        }
        scope = scope->parent;
    }
    return name_exists_global(c, name);
}

static Buf *get_unique_name(Context *c, Buf *name, TransScope *scope) {
    Buf *proposed_name = name;
    int count = 0;
    while (name_exists_scope(c, proposed_name, scope)) {
        if (proposed_name == name) {
            proposed_name = buf_alloc();
        }
        buf_resize(proposed_name, 0);
        buf_appendf(proposed_name, "%s_%d", buf_ptr(name), count);
        count += 1;
    }
    return proposed_name;
}

static TransScopeRoot *trans_scope_root_create(Context *c) {
    TransScopeRoot *result = allocate<TransScopeRoot>(1);
    result->base.id = TransScopeIdRoot;
    return result;
}

static TransScopeWhile *trans_scope_while_create(Context *c, TransScope *parent_scope) {
    TransScopeWhile *result = allocate<TransScopeWhile>(1);
    result->base.id = TransScopeIdWhile;
    result->base.parent = parent_scope;
    result->node = trans_create_node(c, NodeTypeWhileExpr);
    return result;
}

static TransScopeBlock *trans_scope_block_create(Context *c, TransScope *parent_scope) {
    TransScopeBlock *result = allocate<TransScopeBlock>(1);
    result->base.id = TransScopeIdBlock;
    result->base.parent = parent_scope;
    result->node = trans_create_node(c, NodeTypeBlock);
    return result;
}

static TransScopeVar *trans_scope_var_create(Context *c, TransScope *parent_scope, Buf *wanted_name) {
    TransScopeVar *result = allocate<TransScopeVar>(1);
    result->base.id = TransScopeIdVar;
    result->base.parent = parent_scope;
    result->c_name = wanted_name;
    result->zig_name = get_unique_name(c, wanted_name, parent_scope);
    return result;
}

static TransScopeSwitch *trans_scope_switch_create(Context *c, TransScope *parent_scope) {
    TransScopeSwitch *result = allocate<TransScopeSwitch>(1);
    result->base.id = TransScopeIdSwitch;
    result->base.parent = parent_scope;
    result->switch_node = trans_create_node(c, NodeTypeSwitchExpr);
    return result;
}

static TransScopeBlock *trans_scope_block_find(TransScope *scope) {
    while (scope != nullptr) {
        if (scope->id == TransScopeIdBlock) {
            return (TransScopeBlock *)scope;
        }
        scope = scope->parent;
    }
    return nullptr;
}

static void render_aliases(Context *c) {
    for (size_t i = 0; i < c->aliases.length; i += 1) {
        Alias *alias = &c->aliases.at(i);
        if (name_exists_global(c, alias->new_name))
            continue;

        add_global_var(c, alias->new_name, trans_create_node_symbol(c, alias->canon_name));
    }
}

static AstNode *trans_lookup_ast_container_typeof(Context *c, AstNode *ref_node);

static AstNode *trans_lookup_ast_container(Context *c, AstNode *type_node) {
    if (type_node == nullptr) {
        return nullptr;
    } else if (type_node->type == NodeTypeContainerDecl) {
        return type_node;
    } else if (type_node->type == NodeTypePrefixOpExpr) {
        return type_node;
    } else if (type_node->type == NodeTypeSymbol) {
        AstNode *existing_node = get_global(c, type_node->data.symbol_expr.symbol);
        if (existing_node == nullptr)
            return nullptr;
        if (existing_node->type != NodeTypeVariableDeclaration)
            return nullptr;
        return trans_lookup_ast_container(c, existing_node->data.variable_declaration.expr);
    } else if (type_node->type == NodeTypeFieldAccessExpr) {
        AstNode *container_node = trans_lookup_ast_container_typeof(c, type_node->data.field_access_expr.struct_expr);
        if (container_node == nullptr)
            return nullptr;
        if (container_node->type != NodeTypeContainerDecl)
            return container_node;

        for (size_t i = 0; i < container_node->data.container_decl.fields.length; i += 1) {
            AstNode *field_node = container_node->data.container_decl.fields.items[i];
            if (buf_eql_buf(field_node->data.struct_field.name, type_node->data.field_access_expr.field_name)) {
                return trans_lookup_ast_container(c, field_node->data.struct_field.type);
            }
        }
        return nullptr;
    } else {
        return nullptr;
    }
}

static AstNode *trans_lookup_ast_container_typeof(Context *c, AstNode *ref_node) {
    if (ref_node->type == NodeTypeSymbol) {
        AstNode *existing_node = get_global(c, ref_node->data.symbol_expr.symbol);
        if (existing_node == nullptr)
            return nullptr;
        if (existing_node->type != NodeTypeVariableDeclaration)
            return nullptr;
        return trans_lookup_ast_container(c, existing_node->data.variable_declaration.type);
    } else if (ref_node->type == NodeTypeFieldAccessExpr) {
        AstNode *container_node = trans_lookup_ast_container_typeof(c, ref_node->data.field_access_expr.struct_expr);
        if (container_node == nullptr)
            return nullptr;
        if (container_node->type != NodeTypeContainerDecl)
            return container_node;
        for (size_t i = 0; i < container_node->data.container_decl.fields.length; i += 1) {
            AstNode *field_node = container_node->data.container_decl.fields.items[i];
            if (buf_eql_buf(field_node->data.struct_field.name, ref_node->data.field_access_expr.field_name)) {
                return trans_lookup_ast_container(c, field_node->data.struct_field.type);
            }
        }
        return nullptr;
    } else {
        return nullptr;
    }
}

static AstNode *trans_lookup_ast_maybe_fn(Context *c, AstNode *ref_node) {
    AstNode *prefix_node = trans_lookup_ast_container_typeof(c, ref_node);
    if (prefix_node == nullptr)
        return nullptr;
    if (prefix_node->type != NodeTypePrefixOpExpr)
        return nullptr;
    if (prefix_node->data.prefix_op_expr.prefix_op != PrefixOpOptional)
        return nullptr;

    AstNode *fn_proto_node = prefix_node->data.prefix_op_expr.primary_expr;
    if (fn_proto_node->type != NodeTypeFnProto)
        return nullptr;

    return fn_proto_node;
}

static void render_macros(Context *c) {
    auto it = c->macro_table.entry_iterator();
    for (;;) {
        auto *entry = it.next();
        if (!entry)
            break;

        AstNode *proto_node;
        AstNode *value_node = entry->value;
        if (value_node->type == NodeTypeFnDef) {
            add_top_level_decl(c, value_node->data.fn_def.fn_proto->data.fn_proto.name, value_node);
        } else if ((proto_node = trans_lookup_ast_maybe_fn(c, value_node))) {
            // If a macro aliases a global variable which is a function pointer, we conclude that
            // the macro is intended to represent a function that assumes the function pointer
            // variable is non-null and calls it.
            AstNode *inline_fn_node = trans_create_node_inline_fn(c, entry->key, value_node, proto_node);
            add_top_level_decl(c, entry->key, inline_fn_node);
        } else {
            add_global_var(c, entry->key, value_node);
        }
    }
}

static AstNode *parse_ctok_primary_expr(Context *c, CTokenize *ctok, size_t *tok_i);
static AstNode *parse_ctok_expr(Context *c, CTokenize *ctok, size_t *tok_i);
static AstNode *parse_ctok_prefix_op_expr(Context *c, CTokenize *ctok, size_t *tok_i);

static AstNode *parse_ctok_num_lit(Context *c, CTokenize *ctok, size_t *tok_i, bool negate) {
    CTok *tok = &ctok->tokens.at(*tok_i);
    if (tok->id == CTokIdNumLitInt) {
        *tok_i += 1;
        switch (tok->data.num_lit_int.suffix) {
            case CNumLitSuffixNone:
                return trans_create_node_unsigned_negative(c, tok->data.num_lit_int.x, negate);
            case CNumLitSuffixL:
                return trans_create_node_unsigned_negative_type(c, tok->data.num_lit_int.x, negate, "c_long");
            case CNumLitSuffixU:
                return trans_create_node_unsigned_negative_type(c, tok->data.num_lit_int.x, negate, "c_uint");
            case CNumLitSuffixLU:
                return trans_create_node_unsigned_negative_type(c, tok->data.num_lit_int.x, negate, "c_ulong");
            case CNumLitSuffixLL:
                return trans_create_node_unsigned_negative_type(c, tok->data.num_lit_int.x, negate, "c_longlong");
            case CNumLitSuffixLLU:
                return trans_create_node_unsigned_negative_type(c, tok->data.num_lit_int.x, negate, "c_ulonglong");
        }
        zig_unreachable();
    } else if (tok->id == CTokIdNumLitFloat) {
        *tok_i += 1;
        double value = negate ? -tok->data.num_lit_float : tok->data.num_lit_float;
        return trans_create_node_float_lit(c, value);
    }
    return nullptr;
}

static AstNode *parse_ctok_primary_expr(Context *c, CTokenize *ctok, size_t *tok_i) {
    CTok *tok = &ctok->tokens.at(*tok_i);
    switch (tok->id) {
        case CTokIdCharLit:
            *tok_i += 1;
            return trans_create_node_unsigned(c, tok->data.char_lit);
        case CTokIdStrLit:
            *tok_i += 1;
            return trans_create_node_str_lit_c(c, buf_create_from_buf(&tok->data.str_lit));
        case CTokIdMinus:
            *tok_i += 1;
            return parse_ctok_num_lit(c, ctok, tok_i, true);
        case CTokIdNumLitInt:
        case CTokIdNumLitFloat:
            return parse_ctok_num_lit(c, ctok, tok_i, false);
        case CTokIdSymbol:
            {
                *tok_i += 1;
                Buf *symbol_name = buf_create_from_buf(&tok->data.symbol);
                return trans_create_node_symbol(c, symbol_name);
            }
        case CTokIdLParen:
            {
                *tok_i += 1;
                AstNode *inner_node = parse_ctok_expr(c, ctok, tok_i);
                if (inner_node == nullptr) {
                    return nullptr;
                }

                CTok *next_tok = &ctok->tokens.at(*tok_i);
                if (next_tok->id == CTokIdRParen) {
                    *tok_i += 1;
                    return inner_node;
                }

                AstNode *node_to_cast = parse_ctok_expr(c, ctok, tok_i);
                if (node_to_cast == nullptr) {
                    return nullptr;
                }

                CTok *next_tok2 = &ctok->tokens.at(*tok_i);
                if (next_tok2->id != CTokIdRParen) {
                    return nullptr;
                }
                *tok_i += 1;


                //if (@typeId(@typeOf(x)) == @import("builtin").TypeId.Pointer)
                //    @ptrCast(dest, x)
                //else if (@typeId(@typeOf(x)) == @import("builtin").TypeId.Integer)
                //    @intToPtr(dest, x)
                //else
                //    (dest)(x)

                AstNode *import_builtin = trans_create_node_builtin_fn_call_str(c, "import");
                import_builtin->data.fn_call_expr.params.append(trans_create_node_str_lit_non_c(c, buf_create_from_str("builtin")));
                AstNode *typeid_type = trans_create_node_field_access_str(c, import_builtin, "TypeId");
                AstNode *typeid_pointer = trans_create_node_field_access_str(c, typeid_type, "Pointer");
                AstNode *typeid_integer = trans_create_node_field_access_str(c, typeid_type, "Int");
                AstNode *typeof_x = trans_create_node_builtin_fn_call_str(c, "typeOf");
                typeof_x->data.fn_call_expr.params.append(node_to_cast);
                AstNode *typeid_value = trans_create_node_builtin_fn_call_str(c, "typeId");
                typeid_value->data.fn_call_expr.params.append(typeof_x);

                AstNode *outer_if_cond = trans_create_node_bin_op(c, typeid_value, BinOpTypeCmpEq, typeid_pointer);
                AstNode *inner_if_cond = trans_create_node_bin_op(c, typeid_value, BinOpTypeCmpEq, typeid_integer);
                AstNode *inner_if_then = trans_create_node_builtin_fn_call_str(c, "intToPtr");
                inner_if_then->data.fn_call_expr.params.append(inner_node);
                inner_if_then->data.fn_call_expr.params.append(node_to_cast);
                AstNode *inner_if_else = trans_create_node_cast(c, inner_node, node_to_cast);
                AstNode *inner_if = trans_create_node_if(c, inner_if_cond, inner_if_then, inner_if_else);
                AstNode *outer_if_then = trans_create_node_builtin_fn_call_str(c, "ptrCast");
                outer_if_then->data.fn_call_expr.params.append(inner_node);
                outer_if_then->data.fn_call_expr.params.append(node_to_cast);
                return trans_create_node_if(c, outer_if_cond, outer_if_then, inner_if);
            }
        case CTokIdDot:
        case CTokIdEOF:
        case CTokIdRParen:
        case CTokIdAsterisk:
        case CTokIdBang:
        case CTokIdTilde:
            // not able to make sense of this
            return nullptr;
    }
    zig_unreachable();
}

static AstNode *parse_ctok_expr(Context *c, CTokenize *ctok, size_t *tok_i) {
    return parse_ctok_prefix_op_expr(c, ctok, tok_i);
}

static AstNode *parse_ctok_suffix_op_expr(Context *c, CTokenize *ctok, size_t *tok_i) {
    AstNode *node = parse_ctok_primary_expr(c, ctok, tok_i);
    if (node == nullptr)
        return nullptr;

    while (true) {
        CTok *first_tok = &ctok->tokens.at(*tok_i);
        if (first_tok->id == CTokIdDot) {
            *tok_i += 1;

            CTok *name_tok = &ctok->tokens.at(*tok_i);
            if (name_tok->id != CTokIdSymbol) {
                return nullptr;
            }
            *tok_i += 1;

            node = trans_create_node_field_access(c, node, buf_create_from_buf(&name_tok->data.symbol));
        } else if (first_tok->id == CTokIdAsterisk) {
            *tok_i += 1;

            node = trans_create_node_ptr_type(c, false, false, node, PtrLenC);
        } else {
            return node;
        }
    }
}

static AstNode *parse_ctok_prefix_op_expr(Context *c, CTokenize *ctok, size_t *tok_i) {
    CTok *op_tok = &ctok->tokens.at(*tok_i);

    switch (op_tok->id) {
        case CTokIdBang:
            {
                *tok_i += 1;
                AstNode *prefix_op_expr = parse_ctok_prefix_op_expr(c, ctok, tok_i);
                if (prefix_op_expr == nullptr)
                    return nullptr;
                return trans_create_node_prefix_op(c, PrefixOpBoolNot, prefix_op_expr);
            }
        case CTokIdMinus:
            {
                *tok_i += 1;
                AstNode *prefix_op_expr = parse_ctok_prefix_op_expr(c, ctok, tok_i);
                if (prefix_op_expr == nullptr)
                    return nullptr;
                return trans_create_node_prefix_op(c, PrefixOpNegation, prefix_op_expr);
            }
        case CTokIdTilde:
            {
                *tok_i += 1;
                AstNode *prefix_op_expr = parse_ctok_prefix_op_expr(c, ctok, tok_i);
                if (prefix_op_expr == nullptr)
                    return nullptr;
                return trans_create_node_prefix_op(c, PrefixOpBinNot, prefix_op_expr);
            }
        case CTokIdAsterisk:
            {
                *tok_i += 1;
                AstNode *prefix_op_expr = parse_ctok_prefix_op_expr(c, ctok, tok_i);
                if (prefix_op_expr == nullptr)
                    return nullptr;
                return trans_create_node_ptr_deref(c, prefix_op_expr);
            }
        default:
            return parse_ctok_suffix_op_expr(c, ctok, tok_i);
    }
}

static void process_macro(Context *c, CTokenize *ctok, Buf *name, const char *char_ptr) {
    tokenize_c_macro(ctok, (const uint8_t *)char_ptr);

    if (ctok->error) {
        return;
    }

    size_t tok_i = 0;
    CTok *name_tok = &ctok->tokens.at(tok_i);
    assert(name_tok->id == CTokIdSymbol && buf_eql_buf(&name_tok->data.symbol, name));
    tok_i += 1;

    AstNode *result_node = parse_ctok_suffix_op_expr(c, ctok, &tok_i);
    if (result_node == nullptr) {
        return;
    }
    CTok *eof_tok = &ctok->tokens.at(tok_i);
    if (eof_tok->id != CTokIdEOF) {
        return;
    }
    if (result_node->type == NodeTypeSymbol) {
        // if it equals itself, ignore. for example, from stdio.h:
        // #define stdin stdin
        Buf *symbol_name = result_node->data.symbol_expr.symbol;
        if (buf_eql_buf(name, symbol_name)) {
            return;
        }
    }
    c->macro_table.put(name, result_node);
}

static void process_preprocessor_entities(Context *c, ZigClangASTUnit *zunit) {
    clang::ASTUnit *unit = reinterpret_cast<clang::ASTUnit *>(zunit);
    CTokenize ctok = {{0}};

    // TODO if we see #undef, delete it from the table

    for (clang::PreprocessedEntity *entity : unit->getLocalPreprocessingEntities()) {
        switch (entity->getKind()) {
            case clang::PreprocessedEntity::InvalidKind:
            case clang::PreprocessedEntity::InclusionDirectiveKind:
            case clang::PreprocessedEntity::MacroExpansionKind:
                continue;
            case clang::PreprocessedEntity::MacroDefinitionKind:
                {
                    clang::MacroDefinitionRecord *macro = static_cast<clang::MacroDefinitionRecord *>(entity);
                    const char *raw_name = macro->getName()->getNameStart();
                    clang::SourceRange range = macro->getSourceRange();
                    clang::SourceLocation begin_loc = range.getBegin();
                    clang::SourceLocation end_loc = range.getEnd();

                    if (begin_loc == end_loc) {
                        // this means it is a macro without a value
                        // we don't care about such things
                        continue;
                    }
                    Buf *name = buf_create_from_str(raw_name);
                    if (name_exists_global(c, name)) {
                        continue;
                    }

                    const char *begin_c = ZigClangSourceManager_getCharacterData(c->source_manager, bitcast(begin_loc));
                    process_macro(c, &ctok, name, begin_c);
                }
        }
    }
}

Error parse_h_file(AstNode **out_root_node, ZigList<ErrorMsg *> *errors, const char *target_file,
        CodeGen *codegen, Buf *tmp_dep_file)
{
    Context context = {0};
    Context *c = &context;
    c->warnings_on = codegen->verbose_cimport;
    c->errors = errors;
    if (buf_ends_with_str(buf_create_from_str(target_file), ".h")) {
        c->visib_mod = VisibModPub;
        c->want_export = false;
    } else {
        c->visib_mod = VisibModPub;
        c->want_export = true;
    }
    c->decl_table.init(8);
    c->macro_table.init(8);
    c->global_table.init(8);
    c->ptr_params.init(8);
    c->codegen = codegen;
    c->global_scope = trans_scope_root_create(c);

    ZigList<const char *> clang_argv = {0};

    clang_argv.append("-x");
    clang_argv.append("c");

    if (tmp_dep_file != nullptr) {
        clang_argv.append("-MD");
        clang_argv.append("-MV");
        clang_argv.append("-MF");
        clang_argv.append(buf_ptr(tmp_dep_file));
    }

    if (c->codegen->zig_target->is_native) {
        char *ZIG_PARSEC_CFLAGS = getenv("ZIG_NATIVE_PARSEC_CFLAGS");
        if (ZIG_PARSEC_CFLAGS) {
            Buf tmp_buf = BUF_INIT;
            char *start = ZIG_PARSEC_CFLAGS;
            char *space = strstr(start, " ");
            while (space) {
                if (space - start > 0) {
                    buf_init_from_mem(&tmp_buf, start, space - start);
                    clang_argv.append(buf_ptr(buf_create_from_buf(&tmp_buf)));
                }
                start = space + 1;
                space = strstr(start, " ");
            }
            buf_init_from_str(&tmp_buf, start);
            clang_argv.append(buf_ptr(buf_create_from_buf(&tmp_buf)));
        }
    }

    clang_argv.append("-nobuiltininc");
    clang_argv.append("-nostdinc");
    clang_argv.append("-nostdinc++");
    if (codegen->libc_link_lib == nullptr) {
        clang_argv.append("-nolibc");
    }

    clang_argv.append("-isystem");
    clang_argv.append(buf_ptr(codegen->zig_c_headers_dir));

    for (size_t i = 0; i < codegen->libc_include_dir_len; i += 1) {
        Buf *include_dir = codegen->libc_include_dir_list[i];
        clang_argv.append("-isystem");
        clang_argv.append(buf_ptr(include_dir));
    }

    // windows c runtime requires -D_DEBUG if using debug libraries
    if (codegen->build_mode == BuildModeDebug) {
        clang_argv.append("-D_DEBUG");
    }

    for (size_t i = 0; i < codegen->clang_argv_len; i += 1) {
        clang_argv.append(codegen->clang_argv[i]);
    }

    // we don't need spell checking and it slows things down
    clang_argv.append("-fno-spell-checking");

    // this gives us access to preprocessing entities, presumably at
    // the cost of performance
    clang_argv.append("-Xclang");
    clang_argv.append("-detailed-preprocessing-record");

    if (c->codegen->zig_target->is_native) {
        clang_argv.append("-march=native");
    } else {
        clang_argv.append("-target");
        clang_argv.append(buf_ptr(&c->codegen->triple_str));
    }

    clang_argv.append(target_file);

    if (codegen->verbose_cc) {
        fprintf(stderr, "clang");
        for (size_t i = 0; i < clang_argv.length; i += 1) {
            fprintf(stderr, " %s", clang_argv.at(i));
        }
        fprintf(stderr, "\n");
    }

    // to make the [start...end] argument work
    clang_argv.append(nullptr);

    clang::IntrusiveRefCntPtr<clang::DiagnosticsEngine> diags(clang::CompilerInstance::createDiagnostics(new clang::DiagnosticOptions));

    std::shared_ptr<clang::PCHContainerOperations> pch_container_ops = std::make_shared<clang::PCHContainerOperations>();

    bool only_local_decls = true;
    bool capture_diagnostics = true;
    bool user_files_are_volatile = true;
    bool allow_pch_with_compiler_errors = false;
    bool single_file_parse = false;
    bool for_serialization = false;
    const char *resources_path = buf_ptr(codegen->zig_c_headers_dir);
    std::unique_ptr<clang::ASTUnit> err_unit;
    ZigClangASTUnit *ast_unit = reinterpret_cast<ZigClangASTUnit *>(clang::ASTUnit::LoadFromCommandLine(
            &clang_argv.at(0), &clang_argv.last(),
            pch_container_ops, diags, resources_path,
            only_local_decls, capture_diagnostics, clang::None, true, 0, clang::TU_Complete,
            false, false, allow_pch_with_compiler_errors, clang::SkipFunctionBodiesScope::None,
            single_file_parse, user_files_are_volatile, for_serialization, clang::None, &err_unit,
            nullptr));

    // Early failures in LoadFromCommandLine may return with ErrUnit unset.
    if (!ast_unit && !err_unit) {
        return ErrorFileSystem;
    }

    if (diags->getClient()->getNumErrors() > 0) {
        if (ast_unit) {
            err_unit = std::unique_ptr<clang::ASTUnit>(reinterpret_cast<clang::ASTUnit *>(ast_unit));
        }

        for (clang::ASTUnit::stored_diag_iterator it = err_unit->stored_diag_begin(),
                it_end = err_unit->stored_diag_end();
                it != it_end; ++it)
        {
            switch (it->getLevel()) {
                case clang::DiagnosticsEngine::Ignored:
                case clang::DiagnosticsEngine::Note:
                case clang::DiagnosticsEngine::Remark:
                case clang::DiagnosticsEngine::Warning:
                    continue;
                case clang::DiagnosticsEngine::Error:
                case clang::DiagnosticsEngine::Fatal:
                    break;
            }
            llvm::StringRef msg_str_ref = it->getMessage();
            Buf *msg = string_ref_to_buf(msg_str_ref);
            clang::FullSourceLoc fsl = it->getLocation();
            if (fsl.hasManager()) {
                clang::FileID file_id = fsl.getFileID();
                clang::StringRef filename = fsl.getManager().getFilename(fsl);
                unsigned line = fsl.getSpellingLineNumber() - 1;
                unsigned column = fsl.getSpellingColumnNumber() - 1;
                unsigned offset = fsl.getManager().getFileOffset(fsl);
                const char *source = (const char *)fsl.getManager().getBufferData(file_id).bytes_begin();
                Buf *path;
                if (filename.empty()) {
                    path = buf_alloc();
                } else {
                    path = string_ref_to_buf(filename);
                }

                ErrorMsg *err_msg = err_msg_create_with_offset(path, line, column, offset, source, msg);

                c->errors->append(err_msg);
            } else {
                // NOTE the only known way this gets triggered right now is if you have a lot of errors
                // clang emits "too many errors emitted, stopping now"
                fprintf(stderr, "unexpected error from clang: %s\n", buf_ptr(msg));
            }
        }

        return ErrorCCompileErrors;
    }

    c->ctx = ZigClangASTUnit_getASTContext(ast_unit);
    c->source_manager = ZigClangASTUnit_getSourceManager(ast_unit);
    c->root = trans_create_node(c, NodeTypeContainerDecl);
    c->root->data.container_decl.is_root = true;

    ZigClangASTUnit_visitLocalTopLevelDecls(ast_unit, c, decl_visitor);

    process_preprocessor_entities(c, ast_unit);

    render_macros(c);
    render_aliases(c);

    *out_root_node = c->root;

    return ErrorNone;
}<|MERGE_RESOLUTION|>--- conflicted
+++ resolved
@@ -1286,13 +1286,8 @@
     }
 }
 
-<<<<<<< HEAD
-static AstNode *trans_integer_literal(Context *c, const clang::IntegerLiteral *stmt) {
+static AstNode *trans_integer_literal(Context *c, ResultUsed result_used, const clang::IntegerLiteral *stmt) {
     clang::Expr::EvalResult result;
-=======
-static AstNode *trans_integer_literal(Context *c, ResultUsed result_used, const clang::IntegerLiteral *stmt) {
-    llvm::APSInt result;
->>>>>>> 1b801bdb
     if (!stmt->EvaluateAsInt(result, *reinterpret_cast<clang::ASTContext *>(c->ctx))) {
         emit_warning(c, stmt->getBeginLoc(), "invalid integer literal");
         return nullptr;
@@ -1300,7 +1295,7 @@
     return trans_create_node_apint(c, result.Val.getInt());
 }
 
-static AstNode *trans_constant_expr(Context *c, const clang::ConstantExpr *expr) {
+static AstNode *trans_constant_expr(Context *c, ResultUsed result_used, const clang::ConstantExpr *expr) {
     clang::Expr::EvalResult result;
     if (!expr->EvaluateAsConstantExpr(result, clang::Expr::EvaluateForCodeGen,
                 *reinterpret_cast<clang::ASTContext *>(c->ctx)))
@@ -1308,13 +1303,8 @@
         emit_warning(c, expr->getBeginLoc(), "invalid constant expression");
         return nullptr;
     }
-<<<<<<< HEAD
-    return trans_ap_value(c, &result.Val, expr->getType(), expr->getBeginLoc());
-=======
-
-    AstNode *node = trans_create_node_apint(c, result);
+    AstNode *node = trans_ap_value(c, &result.Val, expr->getType(), expr->getBeginLoc());
     return maybe_suppress_result(c, result_used, node);
->>>>>>> 1b801bdb
 }
 
 static AstNode *trans_conditional_operator(Context *c, ResultUsed result_used, TransScope *scope,
@@ -2212,12 +2202,7 @@
             emit_warning(c, stmt->getBeginLoc(), "TODO handle C translation UO_Imag");
             return nullptr;
         case clang::UO_Extension:
-<<<<<<< HEAD
-            emit_warning(c, stmt->getBeginLoc(), "TODO handle C translation UO_Extension");
-            return nullptr;
-=======
             return trans_expr(c, result_used, scope, stmt->getSubExpr(), TransLValue);
->>>>>>> 1b801bdb
         case clang::UO_Coawait:
             emit_warning(c, stmt->getBeginLoc(), "TODO handle C translation UO_Coawait");
             return nullptr;
@@ -2889,15 +2874,11 @@
     if (sub_expr_node == nullptr)
         return nullptr;
 
-<<<<<<< HEAD
-    return trans_c_cast(c, stmt->getBeginLoc(), stmt->getType(), stmt->getSubExpr()->getType(), sub_expr_node);
-=======
-    AstNode *cast = trans_c_cast(c, stmt->getLocStart(), stmt->getType(), stmt->getSubExpr()->getType(), sub_expr_node);
+    AstNode *cast = trans_c_cast(c, stmt->getBeginLoc(), stmt->getType(), stmt->getSubExpr()->getType(), sub_expr_node);
     if (cast == nullptr)
         return nullptr;
 
     return maybe_suppress_result(c, result_used, cast);
->>>>>>> 1b801bdb
 }
 
 static AstNode *trans_unary_expr_or_type_trait_expr(Context *c, ResultUsed result_used,
@@ -3338,7 +3319,13 @@
             return trans_switch_default(c, scope, (const clang::DefaultStmt *)stmt, out_node, out_child_scope);
         case clang::Stmt::ConstantExprClass:
             return wrap_stmt(out_node, out_child_scope, scope,
-                    trans_constant_expr(c, (const clang::ConstantExpr *)stmt));
+                    trans_constant_expr(c, result_used, (const clang::ConstantExpr *)stmt));
+        case clang::Stmt::PredefinedExprClass:
+            return wrap_stmt(out_node, out_child_scope, scope,
+                             trans_predefined_expr(c, result_used, scope, (const clang::PredefinedExpr *)stmt));
+        case clang::Stmt::StmtExprClass:
+            return wrap_stmt(out_node, out_child_scope, scope,
+                    trans_stmt_expr(c, result_used, scope, (const clang::StmtExpr *)stmt, out_node_scope));
         case clang::Stmt::NoStmtClass:
             emit_warning(c, stmt->getBeginLoc(), "TODO handle C NoStmtClass");
             return ErrorUnexpected;
@@ -3630,14 +3617,6 @@
         case clang::Stmt::ParenListExprClass:
             emit_warning(c, stmt->getBeginLoc(), "TODO handle C ParenListExprClass");
             return ErrorUnexpected;
-        case clang::Stmt::PredefinedExprClass:
-<<<<<<< HEAD
-            emit_warning(c, stmt->getBeginLoc(), "TODO handle C PredefinedExprClass");
-            return ErrorUnexpected;
-=======
-            return wrap_stmt(out_node, out_child_scope, scope,
-                             trans_predefined_expr(c, result_used, scope, (const clang::PredefinedExpr *)stmt));
->>>>>>> 1b801bdb
         case clang::Stmt::PseudoObjectExprClass:
             emit_warning(c, stmt->getBeginLoc(), "TODO handle C PseudoObjectExprClass");
             return ErrorUnexpected;
@@ -3647,14 +3626,6 @@
         case clang::Stmt::SizeOfPackExprClass:
             emit_warning(c, stmt->getBeginLoc(), "TODO handle C SizeOfPackExprClass");
             return ErrorUnexpected;
-        case clang::Stmt::StmtExprClass:
-<<<<<<< HEAD
-            emit_warning(c, stmt->getBeginLoc(), "TODO handle C StmtExprClass");
-            return ErrorUnexpected;
-=======
-            return wrap_stmt(out_node, out_child_scope, scope,
-                    trans_stmt_expr(c, result_used, scope, (const clang::StmtExpr *)stmt, out_node_scope));
->>>>>>> 1b801bdb
         case clang::Stmt::SubstNonTypeTemplateParmExprClass:
             emit_warning(c, stmt->getBeginLoc(), "TODO handle C SubstNonTypeTemplateParmExprClass");
             return ErrorUnexpected;
